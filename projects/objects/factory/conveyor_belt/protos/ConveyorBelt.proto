--- conflicted
+++ resolved
@@ -96,40 +96,7 @@
         textureAnimation %{=-fields.textureAnimation.value / size.x}% 0
       }
       Shape {
-<<<<<<< HEAD
         appearance IS appearance
-=======
-        appearance DEF BORDER_APPERANCE_A PBRAppearance {
-          baseColorMap ImageTexture {
-            url [
-              "textures/corrugated_plates_base_color.jpg"
-            ]
-          }
-          normalMap ImageTexture {
-            url [
-              "textures/corrugated_plates_normal.jpg"
-            ]
-          }
-          roughnessMap ImageTexture {
-            url [
-              "textures/corrugated_plates_roughness.jpg"
-            ]
-          }
-          occlusionMap ImageTexture {
-            url [
-              "textures/corrugated_plates_occlusion.jpg"
-            ]
-          }
-          metalnessMap ImageTexture {
-            url [
-              "textures/corrugated_plates_metalness.jpg"
-            ]
-          }
-          textureTransform TextureTransform {
-            scale 2 2
-          }
-        }
->>>>>>> 169014e3
         geometry IndexedFaceSet {
           %{
             local xA = 0.5 * size.x
