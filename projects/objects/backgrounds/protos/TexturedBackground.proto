<<<<<<< HEAD
#VRML_SIM R2020a utf8
=======
#VRML_SIM R2021a utf8
>>>>>>> 01e08210
# license: Copyright Cyberbotics Ltd. Licensed for use only with Webots.
# license url: https://cyberbotics.com/webots_assets_license
# tags: static
# TexturedBackground provides a set of background textures, and applies them to the background skybox and to the reflections on the 3D objects.
# It is designed to be used together with the TexturedBackgroundLight PROTO.
#
# Supported values for the `texture` field:
#
<<<<<<< HEAD
# - cinema_lobby (HDR)
# - dawn_cloudy_empty
# - empty_office (HDR)
# - entrance_hall (HDR)
# - factory (HDR)
# - morning_cloudy_empty
# - music hall (HDR)
# - noon_building_overcast (HDR)
# - noon_cloudy_countryside (HDR)
=======
# - dusk
# - empty_office
# - entrance_hall
# - factory
# - mars
# - noon_building_overcast
# - noon_cloudy_countryside
# - noon_park_empty
# - mountains
# - stadium
#
# Deprecated backgrounds:
#
# - dawn_cloudy_empty
# - morning_cloudy_empty
>>>>>>> 01e08210
# - noon_cloudy_empty
# - noon_cloudy_mountains
# - noon_stormy_empty
# - noon_sunny_empty
# - noon_sunny_garden
# - twilight_cloudy_empty

PROTO TexturedBackground [
<<<<<<< HEAD
  field  SFString{"cinema_lobby", "dawn_cloudy_empty", "empty_office", "entrance_hall", "factory", "morning_cloudy_empty",
                  "music_hall", "noon_building_overcast", "noon_cloudy_countryside", "noon_cloudy_empty",
                  "noon_cloudy_mountains", "noon_park_empty", "noon_stormy_empty", "noon_sunny_empty", "noon_sunny_garden",
                  "twilight_cloudy_empty", "mountains"}
                  texture "mountains"  # Defines the texture of the background.
  field  SFFloat  luminosity  1        # Is `Background.luminosity`.
=======
  field SFString{"dawn_cloudy_empty", "dusk", "empty_office", "entrance_hall", "factory", "mars", "morning_cloudy_empty", "mountains", "noon_building_overcast", "noon_cloudy_countryside", "noon_cloudy_empty", "noon_cloudy_mountains", "noon_park_empty", "noon_stormy_empty", "noon_sunny_empty", "noon_sunny_garden", "stadium", "twilight_cloudy_empty"}
                 texture      "mountains"  # Defines the texture of the background.
  field SFFloat  luminosity   1            # Is `Background.luminosity`.
  field SFBool   skybox       TRUE         # Specifies if the `texture` field is used to define the skybox shown in the scene background.
  field SFBool   reflections  TRUE         # Specifies if the `texture` field is used in the reflections of the PBRAppearance nodes.
  field MFColor  skyColor     [0 0 0]      # Defines the background color in case the `skybox` field is `FALSE`.
>>>>>>> 01e08210
]
{
  %{
    local hdrBackgrounds = {
      "dusk",
      "empty_office",
      "entrance_hall",
      "factory",
      "mars",
      "noon_building_overcast",
      "noon_cloudy_countryside",
      "noon_park_empty",
      "mountains",
      "stadium"
    }
<<<<<<< HEAD
=======

    local texture = fields.texture.value

    local isHDR = false
    for _,v in pairs(hdrBackgrounds) do
      if texture == v then
        isHDR = true
        break
      end
    end

    local extension = isHDR and "png" or "jpg"
    local path = "textures/cubic"

    if not isHDR then
      io.stderr:write("Non-HDR backgrounds are deprecated. Please select one of the following 'TexturedBackground.texture': ")
      for _,v in pairs(hdrBackgrounds) do
        if v ~= hdrBackgrounds[1] then
          io.stderr:write(", ")
        end
        io.stderr:write("'" .. v .. "'")
      end
      io.stderr:write("\n")
    end
  }%
  Background {
    skyColor IS skyColor
    %{ if fields.skybox.value then }%
      backUrl [
        %{= "\"" .. path .. "/" .. texture .. "_back." .. extension .. "\"" }%
      ]
      bottomUrl [
        %{= "\"" .. path .. "/" .. texture .. "_bottom." .. extension .. "\"" }%
      ]
      frontUrl [
        %{= "\"" .. path .. "/" .. texture .. "_front." .. extension .. "\"" }%
      ]
      leftUrl [
        %{= "\"" .. path .. "/" .. texture .. "_left." .. extension .. "\"" }%
      ]
      rightUrl [
        %{= "\"" .. path .. "/" .. texture .. "_right." .. extension .. "\"" }%
      ]
      topUrl [
        %{= "\"" .. path .. "/" .. texture .. "_top." .. extension .. "\"" }%
      ]
    %{ end }%
    %{ if isHDR and fields.reflections.value then }%
      backIrradianceUrl [
        %{= "\"" .. path .. "/" .. texture .. "_back.hdr\"" }%
      ]
      bottomIrradianceUrl [
        %{= "\"" .. path .. "/" .. texture .. "_bottom.hdr\"" }%
      ]
      frontIrradianceUrl [
        %{= "\"" .. path .. "/" .. texture .. "_front.hdr\"" }%
      ]
      leftIrradianceUrl [
        %{= "\"" .. path .. "/" .. texture .. "_left.hdr\"" }%
      ]
      rightIrradianceUrl [
        %{= "\"" .. path .. "/" .. texture .. "_right.hdr\"" }%
      ]
      topIrradianceUrl [
        %{= "\"" .. path .. "/" .. texture .. "_top.hdr\"" }%
      ]
    %{ end }%
>>>>>>> 01e08210
    luminosity IS luminosity
  }
}<|MERGE_RESOLUTION|>--- conflicted
+++ resolved
@@ -1,8 +1,4 @@
-<<<<<<< HEAD
-#VRML_SIM R2020a utf8
-=======
 #VRML_SIM R2021a utf8
->>>>>>> 01e08210
 # license: Copyright Cyberbotics Ltd. Licensed for use only with Webots.
 # license url: https://cyberbotics.com/webots_assets_license
 # tags: static
@@ -11,17 +7,7 @@
 #
 # Supported values for the `texture` field:
 #
-<<<<<<< HEAD
-# - cinema_lobby (HDR)
-# - dawn_cloudy_empty
-# - empty_office (HDR)
-# - entrance_hall (HDR)
-# - factory (HDR)
-# - morning_cloudy_empty
-# - music hall (HDR)
-# - noon_building_overcast (HDR)
-# - noon_cloudy_countryside (HDR)
-=======
+# - cinema_lobby
 # - dusk
 # - empty_office
 # - entrance_hall
@@ -37,7 +23,9 @@
 #
 # - dawn_cloudy_empty
 # - morning_cloudy_empty
->>>>>>> 01e08210
+# - music_hall
+# - noon_building_overcast
+# - noon_cloudy_countryside
 # - noon_cloudy_empty
 # - noon_cloudy_mountains
 # - noon_stormy_empty
@@ -46,25 +34,20 @@
 # - twilight_cloudy_empty
 
 PROTO TexturedBackground [
-<<<<<<< HEAD
-  field  SFString{"cinema_lobby", "dawn_cloudy_empty", "empty_office", "entrance_hall", "factory", "morning_cloudy_empty",
-                  "music_hall", "noon_building_overcast", "noon_cloudy_countryside", "noon_cloudy_empty",
-                  "noon_cloudy_mountains", "noon_park_empty", "noon_stormy_empty", "noon_sunny_empty", "noon_sunny_garden",
-                  "twilight_cloudy_empty", "mountains"}
-                  texture "mountains"  # Defines the texture of the background.
-  field  SFFloat  luminosity  1        # Is `Background.luminosity`.
-=======
-  field SFString{"dawn_cloudy_empty", "dusk", "empty_office", "entrance_hall", "factory", "mars", "morning_cloudy_empty", "mountains", "noon_building_overcast", "noon_cloudy_countryside", "noon_cloudy_empty", "noon_cloudy_mountains", "noon_park_empty", "noon_stormy_empty", "noon_sunny_empty", "noon_sunny_garden", "stadium", "twilight_cloudy_empty"}
+  field SFString{"cinema_lobby", "dawn_cloudy_empty", "dusk", "empty_office", "entrance_hall", "factory", "mars",
+                  "morning_cloudy_empty", "mountains", "music_hall", "noon_building_overcast", "noon_cloudy_countryside",
+                  "noon_cloudy_empty", "noon_cloudy_mountains", "noon_park_empty", "noon_stormy_empty", "noon_sunny_empty",
+                  "noon_sunny_garden", "stadium", "twilight_cloudy_empty"}
                  texture      "mountains"  # Defines the texture of the background.
   field SFFloat  luminosity   1            # Is `Background.luminosity`.
   field SFBool   skybox       TRUE         # Specifies if the `texture` field is used to define the skybox shown in the scene background.
   field SFBool   reflections  TRUE         # Specifies if the `texture` field is used in the reflections of the PBRAppearance nodes.
   field MFColor  skyColor     [0 0 0]      # Defines the background color in case the `skybox` field is `FALSE`.
->>>>>>> 01e08210
 ]
 {
   %{
     local hdrBackgrounds = {
+      "cinema_lobby",
       "dusk",
       "empty_office",
       "entrance_hall",
@@ -76,8 +59,6 @@
       "mountains",
       "stadium"
     }
-<<<<<<< HEAD
-=======
 
     local texture = fields.texture.value
 
@@ -145,7 +126,6 @@
         %{= "\"" .. path .. "/" .. texture .. "_top.hdr\"" }%
       ]
     %{ end }%
->>>>>>> 01e08210
     luminosity IS luminosity
   }
 }