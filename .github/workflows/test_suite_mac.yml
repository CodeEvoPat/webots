--- conflicted
+++ resolved
@@ -68,11 +68,7 @@
         path: artifact
     - name: Extract Webots
       run: |
-<<<<<<< HEAD
-        hdiutil mount artifact/webots-R2021a.dmg
-=======
         hdiutil mount artifact/webots-*.dmg
->>>>>>> a700fe17
         sudo cp -R /Volumes/Webots/Webots.app /Applications
         hdiutil unmount /Volumes/Webots
     - name: Set up Python 3.8
