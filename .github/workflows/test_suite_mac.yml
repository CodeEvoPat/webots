name: Test Suite macOS

on:
  pull_request:
    types: [opened, synchronize, reopened, labeled, unlabeled]
  schedule:
    - cron:  '0 23 * * *'
  push:
    tags:
      - '*'

jobs:
  cleanup-runs:
    runs-on: ubuntu-latest
    steps:
    - uses: rokroskar/workflow-run-cleanup-action@master
      env:
        GITHUB_TOKEN: "${{ secrets.GITHUB_TOKEN }}"
  build:
    needs: cleanup-runs
    if: ${{ github.event_name == 'push' || github.event_name == 'schedule' || contains(github.event.pull_request.labels.*.name, 'test distribution') || contains(github.event.pull_request.labels.*.name, 'test suite') || contains(github.event.pull_request.labels.*.name, 'test world update') }}
    strategy:
      matrix:
        os: [macos-10.15]
    runs-on: ${{ matrix.os }}
    steps:
    - uses: actions/checkout@v2
      with:
         submodules: true
    - name: Install Webots Compilation Dependencies
      run: |
<<<<<<< HEAD
        brew install cmake swig wget
        # brew update  # we need to get the package list update to include 'python@3.9'
        # brew install python@3.9
=======
        brew install cmake swig wget python@3.7
>>>>>>> 719552a4
        npm install -g appdmg
        # install regular Python 3.7
        sudo mkdir -p /Library/Frameworks/Python.framework/Versions/3.7
        wget -qq https://cyberbotics.com/files/repository/dependencies/mac/release/python3.7.zip -P dependencies
        sudo unzip -o -q dependencies/python3.7.zip -d /Library/Frameworks/Python.framework/Versions/3.7
        # install regular Python 3.8
        sudo mkdir -p /Library/Frameworks/Python.framework/Versions/3.8
        wget -qq https://cyberbotics.com/files/repository/dependencies/mac/release/python3.8.zip -P dependencies
        sudo unzip -o -q dependencies/python3.8.zip -d /Library/Frameworks/Python.framework/Versions/3.8
        # install regular Python 3.9
        sudo mkdir -p /Library/Frameworks/Python.framework/Versions/3.9
        wget -qq https://cyberbotics.com/files/repository/dependencies/mac/release/python3.9.zip -P dependencies
        sudo unzip -o -q dependencies/python3.9.zip -d /Library/Frameworks/Python.framework/Versions/3.9
    - name: Set up Python 3.9
      uses: actions/setup-python@v2
      with:
        python-version: 3.9
    - name: Set Commit SHA in Version
      if: ${{ github.event_name == 'schedule' }}
      run: python scripts/packaging/set_commit_and_date_in_version.py ${{ github.sha }}
    - name: Webots Package Creation
      run: |
        export JAVA_HOME="$(/usr/libexec/java_home -v 1.8)"
        export PATH=/Library/Frameworks/Python.framework/Versions/3.9/bin:/Library/Frameworks/Python.framework/Versions/3.8/bin:/Library/Frameworks/Python.framework/Versions/3.7/bin:/usr/local/bin/:$PATH
        make distrib -j4
    - uses: actions/upload-artifact@v2
      with:
        name: build-${{ matrix.os }}
        path: |
          distribution/*.dmg
  test-suite:
    needs: build
    if: ${{ contains(github.event.pull_request.labels.*.name, 'test suite') }}
    strategy:
      matrix:
        os: [macos-10.15]
    runs-on: ${{ matrix.os }}
    steps:
    - uses: actions/checkout@v2
    - name: Download Artifacts
      uses: actions/download-artifact@v2
      with:
        name: build-${{ matrix.os }}
        path: artifact
    - name: Extract Webots
      run: |
        hdiutil mount artifact/webots-*.dmg
        sudo cp -R /Volumes/Webots/Webots.app /Applications
        hdiutil unmount /Volumes/Webots
    - name: Set up Python 3.9
      uses: actions/setup-python@v2
      with:
        python-version: 3.9
    - name: Test
      run:
        export WEBOTS_DISABLE_SAVE_SCREEN_PERSPECTIVE_ON_CLOSE=true
        export WEBOTS_HOME=/Applications/Webots.app
        # we currently can't run the test suite because of https://github.com/cyberbotics/webots/issues/2110
        # python tests/test_suite.py<|MERGE_RESOLUTION|>--- conflicted
+++ resolved
@@ -29,13 +29,7 @@
          submodules: true
     - name: Install Webots Compilation Dependencies
       run: |
-<<<<<<< HEAD
-        brew install cmake swig wget
-        # brew update  # we need to get the package list update to include 'python@3.9'
-        # brew install python@3.9
-=======
         brew install cmake swig wget python@3.7
->>>>>>> 719552a4
         npm install -g appdmg
         # install regular Python 3.7
         sudo mkdir -p /Library/Frameworks/Python.framework/Versions/3.7
