--- conflicted
+++ resolved
@@ -34,21 +34,13 @@
         - pip install -r docs/tests/requirements.txt
       script:
         - python -m unittest discover -s docs/tests
-<<<<<<< HEAD
 #        - if [ "$TRAVIS_EVENT_TYPE" = "pull_request" ]; then python tests/sources/generate_diff.py $TRAVIS_BRANCH; fi
-=======
-        - if [ "$TRAVIS_EVENT_TYPE" = "pull_request" ]; then python tests/sources/generate_diff.py $TRAVIS_BRANCH; fi
->>>>>>> 81b470ba
 #        - travis_wait 30 python -m unittest discover -s tests/sources
     - <<: *source_tests_staging
       if: type = cron OR commit_message IN (travis_sources, travis_unitTODO, travis_distrib) OR tag IS present
       python: '2.7'
     - <<: *source_tests_staging
-<<<<<<< HEAD
-#      if: type = cron OR commit_message IN (travis_sources, travis_unit, travis_distrib, travis_deploy) OR tag IS present
-=======
       if: type = cron OR commit_message IN (travis_sources, travis_unitTODO, travis_distrib) OR tag IS present
->>>>>>> 81b470ba
       os: osx
       osx_image: xcode10.2  # Xcode: 10.2.1  |  macOS: 10.14
       language: generic     # Travis doesn't support python on macos yet
