// Copyright 1996-2020 Cyberbotics Ltd.
//
// Licensed under the Apache License, Version 2.0 (the "License");
// you may not use this file except in compliance with the License.
// You may obtain a copy of the License at
//
//     http://www.apache.org/licenses/LICENSE-2.0
//
// Unless required by applicable law or agreed to in writing, software
// distributed under the License is distributed on an "AS IS" BASIS,
// WITHOUT WARRANTIES OR CONDITIONS OF ANY KIND, either express or implied.
// See the License for the specific language governing permissions and
// limitations under the License.

#include "WbRotationEditor.hpp"

#include "WbField.hpp"
#include "WbFieldDoubleSpinBox.hpp"
#include "WbMFRotation.hpp"
#include "WbQuaternion.hpp"
#include "WbSFRotation.hpp"
#include "WbSimulationState.hpp"

#include <QtWidgets/QComboBox>
#include <QtWidgets/QGridLayout>
#include <QtWidgets/QLabel>

static const QVector<QStringList> LABELS(QVector<QStringList>() << (QStringList() << "x:"
                                                                                  << "y:"
                                                                                  << "z:" << QObject::tr("angle:"))
                                                                << (QStringList() << "w:"
                                                                                  << "x:"
                                                                                  << "y:"
                                                                                  << "z:"));
static const QVector<QStringList> UNITS(QVector<QStringList>() << (QStringList() << "m"
                                                                                 << "m"
                                                                                 << "m"
                                                                                 << "rad")
                                                               << (QStringList() << " "
                                                                                 << " "
                                                                                 << " "
                                                                                 << " "));

WbRotationEditor::WbRotationEditor(QWidget *parent) : WbValueEditor(parent), mApplied(false) {
  mRotationTypeLabel = new QLabel("Rotation type:", this);
  mLayout->addWidget(mRotationTypeLabel, 1, 0, Qt::AlignRight);
  mRotationTypeComboBox = new QComboBox(this);
  mRotationTypeComboBox->addItem("Axis-Angle");
  mRotationTypeComboBox->addItem("Quaternions");
  connect(mRotationTypeComboBox, SIGNAL(currentIndexChanged(int)), this, SLOT(updateRotationType(int)));
  mLayout->addWidget(mRotationTypeComboBox, 1, 1);
<<<<<<< HEAD
  mCurrentrotationType = 0;
=======
  mCurrentRotationType = 0;
>>>>>>> b5101511
  for (int i = 0; i < 4; ++i) {
    mLabel[i] = new QLabel(LABELS[AXIS_ANGLE][i], this);
    mLayout->addWidget(mLabel[i], i + 2, 0, Qt::AlignRight);
    mSpinBoxes[i] = new WbFieldDoubleSpinBox(this, i == 3 ? WbFieldDoubleSpinBox::RADIANS : WbFieldDoubleSpinBox::AXIS);
    connect(mSpinBoxes[i], &WbFieldDoubleSpinBox::valueApplied, this, &WbRotationEditor::apply);
    connect(mSpinBoxes[i], &WbFieldDoubleSpinBox::focusLeft, this, &WbRotationEditor::applyIfNeeded);
    mLayout->addWidget(mSpinBoxes[i], i + 2, 1);
    mUnitLabel[i] = new QLabel(UNITS[AXIS_ANGLE][i], this);
    mLayout->addWidget(mUnitLabel[i], i + 2, 2);
  }
}

WbRotationEditor::~WbRotationEditor() {
}

void WbRotationEditor::recursiveBlockSignals(bool block) {
  blockSignals(block);
  for (int i = 0; i < 4; ++i)
    mSpinBoxes[i]->blockSignals(block);
}

QWidget *WbRotationEditor::lastEditorWidget() {
  return mSpinBoxes[3];
}

void WbRotationEditor::edit(bool copyOriginalValue) {
  // don't show the results if the rotation editor
  // is edited manually (applied) in order to prevent
  // automatic normalization
  if (mApplied)
    return;

  if (copyOriginalValue) {
    if (singleValue())
      mRotation = static_cast<WbSFRotation *>(singleValue())->value();
    else if (multipleValue())
      mRotation = static_cast<WbMFRotation *>(multipleValue())->item(index());
    updateSpinBoxes();
  }

  const bool hasRetrictedValues = field()->hasRestrictedValues();
  for (int i = 0; i < 4; ++i) {
    mLabel[i]->setVisible(!hasRetrictedValues);
    mSpinBoxes[i]->setVisible(!hasRetrictedValues);
    mUnitLabel[i]->setVisible(!hasRetrictedValues);
  }
}

void WbRotationEditor::updateSpinBoxes() {
  for (int i = 0; i < 4; ++i)
    if (WbSimulationState::instance()->isPaused() || !mSpinBoxes[i]->hasFocus()) {
      if (mRotationTypeComboBox->currentIndex() == QUATERNIONS) {
<<<<<<< HEAD
        mSpinBoxes[i]->setValueNoSignals(mRotation.toQuaternion().ptr()[i]);
=======
        const WbQuaternion quaternion = mRotation.toQuaternion();
        mSpinBoxes[i]->setValueNoSignals(quaternion.ptr()[i]);
>>>>>>> b5101511
      } else  // AXIS_ANGLE
        mSpinBoxes[i]->setValueNoSignals(mRotation[i]);
    }
}

void WbRotationEditor::resetFocus() {
  for (int i = 0; i < 4; ++i)
    mSpinBoxes[i]->clearFocus();
}

void WbRotationEditor::takeKeyboardFocus() {
  mSpinBoxes[0]->setFocus();
  mSpinBoxes[0]->selectAll();
}

WbRotation WbRotationEditor::computeRotation() {
<<<<<<< HEAD
  if (mCurrentrotationType == QUATERNIONS) {
=======
  if (mCurrentRotationType == QUATERNIONS) {
>>>>>>> b5101511
    WbQuaternion quaternion =
      WbQuaternion(mSpinBoxes[0]->value(), mSpinBoxes[1]->value(), mSpinBoxes[2]->value(), mSpinBoxes[3]->value());
    quaternion.normalize();
    return WbRotation(quaternion);
  }
<<<<<<< HEAD
  assert(mCurrentrotationType == AXIS_ANGLE);
=======
  assert(mCurrentRotationType == AXIS_ANGLE);
>>>>>>> b5101511
  return WbRotation(mSpinBoxes[0]->value(), mSpinBoxes[1]->value(), mSpinBoxes[2]->value(), mSpinBoxes[3]->value());
}

void WbRotationEditor::applyIfNeeded() {
  if (field() && ((field()->hasRestrictedValues() && mRotation != WbRotation(mComboBox->currentText())) ||
                  (!field()->hasRestrictedValues() && mRotation != computeRotation())))
    apply();
}

void WbRotationEditor::apply() {
  mRotation = computeRotation();
  mRotation.normalize();

  if (field()->hasRestrictedValues())
    mRotation = WbRotation(mComboBox->currentText());

  if (singleValue()) {
    WbSFRotation *const sfRotation = static_cast<WbSFRotation *>(singleValue());
    if (sfRotation->value() == mRotation)
      return;

    mPreviousValue->setRotation(sfRotation->value());

  } else if (multipleValue()) {
    WbMFRotation *const mfRotation = static_cast<WbMFRotation *>(multipleValue());
    if (mfRotation->item(index()) == mRotation)
      return;

    mPreviousValue->setRotation(mfRotation->item(index()));
  }

  mNewValue->setRotation(mRotation);
  mApplied = true;
  WbValueEditor::apply();
  mApplied = false;
}

void WbRotationEditor::updateRotationType(int index) {
  applyIfNeeded();
  for (int i = 0; i < 4; ++i) {
    mLabel[i]->setText(LABELS[mRotationTypeComboBox->currentIndex()][i]);
    mUnitLabel[i]->setText(UNITS[mRotationTypeComboBox->currentIndex()][i]);
  }
<<<<<<< HEAD
  mCurrentrotationType = index;
=======
  mCurrentRotationType = index;
>>>>>>> b5101511
  updateSpinBoxes();
}<|MERGE_RESOLUTION|>--- conflicted
+++ resolved
@@ -49,11 +49,7 @@
   mRotationTypeComboBox->addItem("Quaternions");
   connect(mRotationTypeComboBox, SIGNAL(currentIndexChanged(int)), this, SLOT(updateRotationType(int)));
   mLayout->addWidget(mRotationTypeComboBox, 1, 1);
-<<<<<<< HEAD
-  mCurrentrotationType = 0;
-=======
   mCurrentRotationType = 0;
->>>>>>> b5101511
   for (int i = 0; i < 4; ++i) {
     mLabel[i] = new QLabel(LABELS[AXIS_ANGLE][i], this);
     mLayout->addWidget(mLabel[i], i + 2, 0, Qt::AlignRight);
@@ -106,12 +102,8 @@
   for (int i = 0; i < 4; ++i)
     if (WbSimulationState::instance()->isPaused() || !mSpinBoxes[i]->hasFocus()) {
       if (mRotationTypeComboBox->currentIndex() == QUATERNIONS) {
-<<<<<<< HEAD
-        mSpinBoxes[i]->setValueNoSignals(mRotation.toQuaternion().ptr()[i]);
-=======
         const WbQuaternion quaternion = mRotation.toQuaternion();
         mSpinBoxes[i]->setValueNoSignals(quaternion.ptr()[i]);
->>>>>>> b5101511
       } else  // AXIS_ANGLE
         mSpinBoxes[i]->setValueNoSignals(mRotation[i]);
     }
@@ -128,21 +120,13 @@
 }
 
 WbRotation WbRotationEditor::computeRotation() {
-<<<<<<< HEAD
-  if (mCurrentrotationType == QUATERNIONS) {
-=======
   if (mCurrentRotationType == QUATERNIONS) {
->>>>>>> b5101511
     WbQuaternion quaternion =
       WbQuaternion(mSpinBoxes[0]->value(), mSpinBoxes[1]->value(), mSpinBoxes[2]->value(), mSpinBoxes[3]->value());
     quaternion.normalize();
     return WbRotation(quaternion);
   }
-<<<<<<< HEAD
-  assert(mCurrentrotationType == AXIS_ANGLE);
-=======
   assert(mCurrentRotationType == AXIS_ANGLE);
->>>>>>> b5101511
   return WbRotation(mSpinBoxes[0]->value(), mSpinBoxes[1]->value(), mSpinBoxes[2]->value(), mSpinBoxes[3]->value());
 }
 
@@ -186,10 +170,6 @@
     mLabel[i]->setText(LABELS[mRotationTypeComboBox->currentIndex()][i]);
     mUnitLabel[i]->setText(UNITS[mRotationTypeComboBox->currentIndex()][i]);
   }
-<<<<<<< HEAD
-  mCurrentrotationType = index;
-=======
   mCurrentRotationType = index;
->>>>>>> b5101511
   updateSpinBoxes();
 }