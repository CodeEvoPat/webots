// Copyright 1996-2021 Cyberbotics Ltd.
//
// Licensed under the Apache License, Version 2.0 (the "License");
// you may not use this file except in compliance with the License.
// You may obtain a copy of the License at
//
//     http://www.apache.org/licenses/LICENSE-2.0
//
// Unless required by applicable law or agreed to in writing, software
// distributed under the License is distributed on an "AS IS" BASIS,
// WITHOUT WARRANTIES OR CONDITIONS OF ANY KIND, either express or implied.
// See the License for the specific language governing permissions and
// limitations under the License.

#include "WbSoundEngine.hpp"

#include "WbContactSoundManager.hpp"
#include "WbLog.hpp"
#include "WbPreferences.hpp"
#include "WbSFRotation.hpp"
#ifdef _WIN32
#include "WbMicrosoftTextToSpeech.hpp"
#endif
#include "WbMotorSoundManager.hpp"
#include "WbPicoTextToSpeech.hpp"
#include "WbSoundClip.hpp"
#include "WbSoundSource.hpp"
#include "WbStandardPaths.hpp"
#include "WbViewpoint.hpp"
#include "WbWaveFile.hpp"
#include "WbWorld.hpp"

#include <QtCore/QCoreApplication>
#include <QtCore/QFileInfo>
#include <QtCore/QObject>
#include <QtCore/QTemporaryFile>

#include <AL/al.h>
#include <AL/alc.h>

#include <ode/ode.h>

#include <cassert>

static WbWorld *gWorld = NULL;
static WbViewpoint *gViewpoint = NULL;
static bool gMute = true;
static int gVolume = 80;
static ALCdevice *gDefaultDevice = NULL;
static ALCcontext *gContext = NULL;
static QList<WbSoundClip *> gSounds;
static QList<WbSoundSource *> gSources;
static WbTextToSpeech *gTextToSpeech = NULL;

static void clearSounds() {
  qDeleteAll(gSounds);
  gSounds.clear();
}

static void clearSources() {
  qDeleteAll(gSources);
  gSources.clear();
}

static void cleanup() {
  clearSounds();
  clearSources();
  alcMakeContextCurrent(NULL);
  if (gContext)
    alcDestroyContext(gContext);
  if (gDefaultDevice)
    alcCloseDevice(gDefaultDevice);
  delete gTextToSpeech;
  gTextToSpeech = NULL;
}

static void init() {
  if (gDefaultDevice)  // init was already done
    return;
  qAddPostRoutine(cleanup);
  gMute = WbPreferences::instance()->value("Sound/mute", true).toBool();
  gVolume = WbPreferences::instance()->value("Sound/volume", 80).toInt();
  try {
    const ALCchar *defaultDeviceName = alcGetString(NULL, ALC_DEFAULT_DEVICE_SPECIFIER);
    if (defaultDeviceName == NULL)
      throw QObject::tr("Cannot find OpenAL default device");
    gDefaultDevice = alcOpenDevice(defaultDeviceName);
    if (gDefaultDevice == NULL)
      throw QObject::tr("Cannot initialize OpenAL default device '%1'").arg(defaultDeviceName);
    gContext = alcCreateContext(gDefaultDevice, NULL);
    if (gContext == NULL)
      throw QObject::tr("Cannot create OpenAL context");
    if (alcMakeContextCurrent(gContext) == ALC_FALSE)
      throw QObject::tr("Cannot make OpenAL current context");
  } catch (const QString &e) {
    WbLog::error(QObject::tr("Cannot initialize the sound engine: %1").arg(e));
  }
  WbSoundEngine::updateListener();
}

void WbSoundEngine::setWorld(WbWorld *world) {
  if (world) {
    gWorld = world;
    gViewpoint = world->viewpoint();
    if (gViewpoint)
      QObject::connect(gViewpoint, &WbViewpoint::cameraParametersChanged, &WbSoundEngine::updateListener);
    updateListener();
  } else {
    gWorld = NULL;
    gViewpoint = NULL;
    WbContactSoundManager::clearAllContactSoundSources();
    WbMotorSoundManager::clearAllMotorSoundSources();
    clearSources();
    clearSounds();
  }
}

void WbSoundEngine::setMute(bool mute) {
  gMute = mute;
  updateListener();
}

void WbSoundEngine::setVolume(int volume) {
  gVolume = volume;
  updateListener();
}

void WbSoundEngine::setPause(bool pause) {
  if (gDefaultDevice) {
    foreach (WbSoundSource *source, gSources) {
      if (pause) {
        if (source->isPlaying())
          source->pause();
      } else {
        if (source->isPaused())
          source->play();
      }
    }
  }
}

void WbSoundEngine::updateListener() {
  alListenerf(AL_GAIN, gMute ? 0.0f : 0.01f * gVolume);

  if (gMute || gVolume == 0)
    return;

  // else update listener position and orientation
  ALfloat orientation[6] = {0.0f, 0.0f, 1.0f, 0.0f, 1.0f, 0.0f};
  ALfloat position[3] = {0.0f, 0.0f, 0.0f};

  if (gViewpoint) {
    const WbVector3 &translation = gViewpoint->position()->value();
    const WbRotation &rotation = gViewpoint->orientation()->value();
    WbVector3 rotationAt = -rotation.direction();
    WbVector3 rotationUp = rotation.up();

    position[0] = translation.x();
    position[1] = translation.y();
    position[2] = translation.z();

    orientation[0] = rotationAt.x();
    orientation[1] = rotationAt.y();
    orientation[2] = rotationAt.z();
    orientation[3] = rotationUp.x();
    orientation[4] = rotationUp.y();
    orientation[5] = rotationUp.z();
  }

  // qDebug() << "OpenAL listener position:" << position[0] << position[1] << position[2];
  // qDebug() << "OpenAL listener orientation at:" << orientation[0] << orientation[1] << orientation[2];
  // qDebug() << "OpenAL listener orientation up:" << orientation[3] << orientation[4] << orientation[5];

  alListener3f(AL_POSITION, position[0], position[1], position[2]);
  alListenerfv(AL_ORIENTATION, orientation);

  // viewpoint velocity is not taken into account because not smooth
  // it may however be interesting to set it when following a robot.
  alListener3f(AL_VELOCITY, 0.0f, 0.0f, 0.0f);
}

void WbSoundEngine::updateAfterPhysicsStep() {
  if (gMute || gVolume == 0)
    return;
  assert(gWorld);

  WbContactSoundManager::update(gWorld->odeContacts());
  WbMotorSoundManager::update();
}

<<<<<<< HEAD
WbSoundClip *WbSoundEngine::sound(const QString &filename, double balance, int side, const QByteArray *data) {
  if (filename.isEmpty())
=======
WbSoundClip *WbSoundEngine::sound(const QString &url, QIODevice *device, double balance, int side) {
  if (url.isEmpty())
>>>>>>> fe831293
    return NULL;
  init();
  foreach (WbSoundClip *sound, gSounds) {
    if (sound->filename() == url && sound->side() == side && sound->balance() == balance)
      return sound;
  }
  WbSoundClip *sound = new WbSoundClip;
  try {
    sound->load(url, device, balance, side);
    gSounds << sound;
    return sound;
  } catch (const QString &e) {
    WbLog::warning(QObject::tr("Could not open '%1' sound file: %2").arg(url).arg(e));
    delete sound;
    return NULL;
  }
}

WbSoundClip *WbSoundEngine::soundFromText(const QString &text, const QString &engine, const QString &language) {
  int size = 0;
#ifdef _WIN32
  if (gTextToSpeech) {
    if (engine == "pico" && dynamic_cast<WbPicoTextToSpeech *>(gTextToSpeech) == NULL) {
      delete gTextToSpeech;
      gTextToSpeech = NULL;
    } else if (engine == "microsoft" && dynamic_cast<WbMicrosoftTextToSpeech *>(gTextToSpeech) == NULL) {
      delete gTextToSpeech;
      gTextToSpeech = NULL;
    }
  }
#endif
  if (!gTextToSpeech) {
#ifdef _WIN32
    if (engine == "microsoft")
      gTextToSpeech = new WbMicrosoftTextToSpeech();
    else
#endif
      gTextToSpeech = new WbPicoTextToSpeech();
  }
  if (!gTextToSpeech->error().isEmpty()) {
    WbLog::warning(QObject::tr("TextToSpeech error: %1").arg(gTextToSpeech->error()));
    return NULL;
  }
  qint16 *buffer = gTextToSpeech->generateBufferFromText(text, &size, language);
  if (buffer == NULL) {
    WbLog::warning(QObject::tr("Could not open generated sound from '%1': %2").arg(text).arg(gTextToSpeech->error()));
    return NULL;
  }
  WbWaveFile wave(buffer, size, gTextToSpeech->generatedChannelNumber(), gTextToSpeech->generatedBitsPerSample(),
                  gTextToSpeech->generatedRate());
  WbSoundClip *sound = new WbSoundClip();
  try {
    sound->load(&wave);
    gSounds << sound;
    return sound;
  } catch (const QString &e) {
    WbLog::warning(QObject::tr("Could not open generated sound from '%1'.").arg(text));
    delete sound;
    return NULL;
  }
}

void WbSoundEngine::deleteSource(WbSoundSource *source) {
  if (gSources.contains(source)) {  // at reload/close the source might already have been deleted by cleanup()
    gSources.removeAll(source);
    delete source;
  }
}

void WbSoundEngine::stopAllSources() {
  foreach (WbSoundSource *source, gSources)
    source->stop();
}

WbSoundSource *WbSoundEngine::createSource() {
  init();
  WbSoundSource *source = new WbSoundSource;
  gSources << source;
  return source;
}

void WbSoundEngine::clearAllMotorSoundSources() {
  WbMotorSoundManager::clearAllMotorSoundSources();
}

void WbSoundEngine::clearAllContactSoundSources() {
  WbContactSoundManager::clearAllContactSoundSources();
}<|MERGE_RESOLUTION|>--- conflicted
+++ resolved
@@ -188,13 +188,8 @@
   WbMotorSoundManager::update();
 }
 
-<<<<<<< HEAD
-WbSoundClip *WbSoundEngine::sound(const QString &filename, double balance, int side, const QByteArray *data) {
-  if (filename.isEmpty())
-=======
 WbSoundClip *WbSoundEngine::sound(const QString &url, QIODevice *device, double balance, int side) {
   if (url.isEmpty())
->>>>>>> fe831293
     return NULL;
   init();
   foreach (WbSoundClip *sound, gSounds) {
