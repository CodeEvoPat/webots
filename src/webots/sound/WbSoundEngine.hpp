// Copyright 1996-2021 Cyberbotics Ltd.
//
// Licensed under the Apache License, Version 2.0 (the "License");
// you may not use this file except in compliance with the License.
// You may obtain a copy of the License at
//
//     http://www.apache.org/licenses/LICENSE-2.0
//
// Unless required by applicable law or agreed to in writing, software
// distributed under the License is distributed on an "AS IS" BASIS,
// WITHOUT WARRANTIES OR CONDITIONS OF ANY KIND, either express or implied.
// See the License for the specific language governing permissions and
// limitations under the License.

#ifndef WB_SOUND_ENGINE_HPP
#define WB_SOUND_ENGINE_HPP

//
// Description: manage sounds
//

class QString;
<<<<<<< HEAD
class QByteArray;
=======
class QIODevice;
>>>>>>> fe831293

class WbWorld;
class WbSoundClip;
class WbSoundSource;

namespace WbSoundEngine {
  void setWorld(WbWorld *world);
  void setMute(bool mute);
  void setVolume(int volume);
  void setPause(bool pause);
  void updateAfterPhysicsStep();
  void updateListener();
  WbSoundSource *createSource();
  void deleteSource(WbSoundSource *);
  void stopAllSources();
  // 0: both sides, -1: left only, 1: right only
<<<<<<< HEAD
  WbSoundClip *sound(const QString &url, double balance = 0.0, int side = 0, const QByteArray *data = 0);
=======
  WbSoundClip *sound(const QString &url, QIODevice *device = 0, double balance = 0.0, int side = 0);
>>>>>>> fe831293
  WbSoundClip *soundFromText(const QString &text, const QString &engine, const QString &language);
  void clearAllMotorSoundSources();
  void clearAllContactSoundSources();
};  // namespace WbSoundEngine

#endif<|MERGE_RESOLUTION|>--- conflicted
+++ resolved
@@ -20,11 +20,7 @@
 //
 
 class QString;
-<<<<<<< HEAD
-class QByteArray;
-=======
 class QIODevice;
->>>>>>> fe831293
 
 class WbWorld;
 class WbSoundClip;
@@ -41,11 +37,7 @@
   void deleteSource(WbSoundSource *);
   void stopAllSources();
   // 0: both sides, -1: left only, 1: right only
-<<<<<<< HEAD
-  WbSoundClip *sound(const QString &url, double balance = 0.0, int side = 0, const QByteArray *data = 0);
-=======
   WbSoundClip *sound(const QString &url, QIODevice *device = 0, double balance = 0.0, int side = 0);
->>>>>>> fe831293
   WbSoundClip *soundFromText(const QString &text, const QString &engine, const QString &language);
   void clearAllMotorSoundSources();
   void clearAllContactSoundSources();
