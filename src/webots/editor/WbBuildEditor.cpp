--- conflicted
+++ resolved
@@ -358,17 +358,9 @@
       arguments << target;
   }
 
-<<<<<<< HEAD
-  if (commandLine.isEmpty()) {
-    // unknown target
+  if (command.isEmpty())
     return;
-  } else
-    WbLog::appendStdout(commandLine + "\n", WbLog::COMPILATION);
-=======
-  // clear console before build
-  WbLog::clear();
-  WbLog::appendStdout(command + " " + arguments.join(" ") + "\n");
->>>>>>> d08f99c3
+  WbLog::appendStdout(command + " " + arguments.join(" ") + "\n", WbLog::COMPILATION);
 
   // create mProcess
   mProcess = new QProcess(this);
@@ -399,15 +391,9 @@
   // check that program is available
   if (!started) {
 #ifdef _WIN32
-<<<<<<< HEAD
-    WbLog::appendStderr(tr("Installation problem: could not start '%1'.\n").arg(program), WbLog::COMPILATION);
+    WbLog::appendStderr(tr("Installation problem: could not start '%1'.\n").arg(command), WbLog::COMPILATION);
 #else
-    WbLog::appendStderr(tr("The '%1' command appears not to be available on your system.\n").arg(program), WbLog::COMPILATION);
-=======
-    WbLog::appendStderr(tr("Installation problem: could not start '%1'.\n").arg(command));
-#else
-    WbLog::appendStderr(tr("The '%1' command appears not to be available on your system.\n").arg(command));
->>>>>>> d08f99c3
+    WbLog::appendStderr(tr("The '%1' command appears not to be available on your system.\n").arg(command), WbLog::COMPILATION);
 #endif
     cleanupProcess();
   }
