--- conflicted
+++ resolved
@@ -20,12 +20,6 @@
 
 #include <QtCore/QElapsedTimer>
 #include <QtCore/QTimer>
-<<<<<<< HEAD
-=======
-#include <QtGui/QImage>
-#include <QtNetwork/QDtls>
-#include <QtNetwork/QUdpSocket>
->>>>>>> 0aa498a8
 
 class WbMatter;
 class WbMultimediaStreamingLimiter;
@@ -49,11 +43,7 @@
   void removeTcpClient();
   void processTextMessage(QString message) override;
   void sendImageOnTimeout();
-<<<<<<< HEAD
   void processLimiterTimout();
-=======
-  void handleWriteComplete(qint64 bytes){};
->>>>>>> 0aa498a8
 
 private:
   void start(int port) override;
@@ -64,41 +54,27 @@
 
   int mImageWidth;
   int mImageHeight;
-<<<<<<< HEAD
   int mFrameRate;
 
-=======
-  double mImageScale;
-  int mQuality;
->>>>>>> 0aa498a8
   QByteArray mSceneImage;
   QList<QTcpSocket *> mTcpClients;
   QElapsedTimer mUpdateTimer;
   QTimer mWriteTimer;
-<<<<<<< HEAD
 
   WbMultimediaStreamingLimiter *mLimiter;
   QTimer mLimiterTimer;
   int mAverageBytesToWrite;
   int mSentImagesCount;
   // flag keeping track of the current status
-  // 0: none
-  // 1: scene changed since full resolution image was sent
-  // 2: full resolution image just sent
+  //   0: none
+  //   1: scene changed since full resolution image was sent
+  //   2: full resolution image just sent
   int mFullResolutionOnPause;
-=======
-  QByteArray mLastQImage;
-  QByteArray mLastHash;
->>>>>>> 0aa498a8
 
   double mLastSpeedIndicatorTime;
   WbVector3 mTouchEventRotationCenter;
   bool mTouchEventObjectPicked;
   double mTouchEventZoomScale;
-
-  QList<QUdpSocket *> mUdpClients;
-  // QDtls clientDtls;
-  QUdpSocket *udpServer;
 };
 
 #endif