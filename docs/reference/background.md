## Background

```
Background {
<<<<<<< HEAD
  MFColor skyColor    [ 0 0 0 ]   # any color
  SFNode  cubemap     NULL        # {Cubemap, PROTO}
  SFFloat luminosity  1           # [0, inf)
=======
  MFColor  skyColor            [ 0 0 0 ]  # any color
  MFString backUrl             []
  MFString bottomUrl           []
  MFString frontUrl            []
  MFString leftUrl             []
  MFString rightUrl            []
  MFString topUrl              []
  MFString backIrradianceUrl   []
  MFString bottomIrradianceUrl []
  MFString frontIrradianceUrl  []
  MFString leftIrradianceUrl   []
  MFString rightIrradianceUrl  []
  MFString topIrradianceUrl    []
  SFFloat  luminosity          1          # [0, inf)
>>>>>>> 01e08210
}
```

### Description

The [Background](#background) node defines the background used for rendering the 3D world.

### Field Summary

The `skyColor` field defines the red, green and blue components of a solid color background, in the case where no valid texture is present.
Only the three first float values of the `skyColor` field are used.

The `backUrl`, `bottomUrl`, `frontUrl`, `leftUrl`, `rightUrl`, and `topUrl` fields specify a set of images that define a background panorama, between the ground/sky backdrop and the world's geometry.
The panorama consists of six images, each of which is mapped onto the faces of an infinitely large cube centered in the local coordinate system.
The images are applied individually to each face of the cube; the entire image goes on each face.
<<<<<<< HEAD
On the front, back, right, and left faces of the cube, when viewed from the inside with the Y-axis up, the texture is mapped onto each face with the same orientation as the if image was displayed normally in 2D.
On the top face of the cube, when viewed from the inside looking up along the +Y axis with the +Z axis as the view up direction, the texture is mapped onto the face with the same orientation as the if image was displayed normally in 2D.
On the bottom face of the box, when viewed from the inside down the -Y axis with the -Z axis as the view up direction, the texture is mapped onto the face with the same orientation as the if image was displayed normally in 2D.
=======
On the "front", "back", "right", and "left" faces of the cube, when viewed from the inside with the y-axis up, the texture is mapped onto each face with the same orientation as the if image was displayed normally in 2D.
On the "top" face of the cube, when viewed from the inside looking up along the positive y-axis with the positive z-axis as the view up direction, the texture is mapped onto the face with the same orientation as the if image was displayed normally in 2D.
On the "bottom" face of the box, when viewed from the inside down the negative y-axis with the negative z-axis as the view up direction, the texture is mapped onto the face with the same orientation as the if image was displayed normally in 2D.
The image format supported by the url fields are: JPEG or PNG.

Similarly, the `*IrradianceUrl` fields specify a set of images which define a second cubemap used for the light reflections on the [PBR appearances](pbrappearance.md).
This cubemap is oriented in the same way as the background panorama (cf. description above).
The image format should be [HDR](https://en.wikipedia.org/wiki/RGBE_image_format).
This format allows to have light intensities bigger than 1.0.

HDR backgrounds can be found easily on the internet.
They often come as single files using an equirectangular projection.
This [set of image tools](https://github.com/cyberbotics/webots/blob/master/scripts/image_tools) provides basic conversion tools to transform your background resources to Webots ones.
Several image editors such as [Gimp](https://www.gimp.org) support this format.
>>>>>>> 01e08210

The `luminosity` specifies a scale factor to be applied to the light contribution of the [Background](background.md) node on [Shape](shape.md) nodes using the [PBRAppearance](pbrappearance.md).<|MERGE_RESOLUTION|>--- conflicted
+++ resolved
@@ -2,11 +2,6 @@
 
 ```
 Background {
-<<<<<<< HEAD
-  MFColor skyColor    [ 0 0 0 ]   # any color
-  SFNode  cubemap     NULL        # {Cubemap, PROTO}
-  SFFloat luminosity  1           # [0, inf)
-=======
   MFColor  skyColor            [ 0 0 0 ]  # any color
   MFString backUrl             []
   MFString bottomUrl           []
@@ -21,7 +16,6 @@
   MFString rightIrradianceUrl  []
   MFString topIrradianceUrl    []
   SFFloat  luminosity          1          # [0, inf)
->>>>>>> 01e08210
 }
 ```
 
@@ -37,11 +31,6 @@
 The `backUrl`, `bottomUrl`, `frontUrl`, `leftUrl`, `rightUrl`, and `topUrl` fields specify a set of images that define a background panorama, between the ground/sky backdrop and the world's geometry.
 The panorama consists of six images, each of which is mapped onto the faces of an infinitely large cube centered in the local coordinate system.
 The images are applied individually to each face of the cube; the entire image goes on each face.
-<<<<<<< HEAD
-On the front, back, right, and left faces of the cube, when viewed from the inside with the Y-axis up, the texture is mapped onto each face with the same orientation as the if image was displayed normally in 2D.
-On the top face of the cube, when viewed from the inside looking up along the +Y axis with the +Z axis as the view up direction, the texture is mapped onto the face with the same orientation as the if image was displayed normally in 2D.
-On the bottom face of the box, when viewed from the inside down the -Y axis with the -Z axis as the view up direction, the texture is mapped onto the face with the same orientation as the if image was displayed normally in 2D.
-=======
 On the "front", "back", "right", and "left" faces of the cube, when viewed from the inside with the y-axis up, the texture is mapped onto each face with the same orientation as the if image was displayed normally in 2D.
 On the "top" face of the cube, when viewed from the inside looking up along the positive y-axis with the positive z-axis as the view up direction, the texture is mapped onto the face with the same orientation as the if image was displayed normally in 2D.
 On the "bottom" face of the box, when viewed from the inside down the negative y-axis with the negative z-axis as the view up direction, the texture is mapped onto the face with the same orientation as the if image was displayed normally in 2D.
@@ -56,6 +45,5 @@
 They often come as single files using an equirectangular projection.
 This [set of image tools](https://github.com/cyberbotics/webots/blob/master/scripts/image_tools) provides basic conversion tools to transform your background resources to Webots ones.
 Several image editors such as [Gimp](https://www.gimp.org) support this format.
->>>>>>> 01e08210
 
 The `luminosity` specifies a scale factor to be applied to the light contribution of the [Background](background.md) node on [Shape](shape.md) nodes using the [PBRAppearance](pbrappearance.md).