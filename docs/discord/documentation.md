# Documentation

This is an archive of the `documentation` channel of the [Webots Discord server](https://discordapp.com/invite/nTWbN9m).

## 2019

##### Flo 05/17/2019 10:03:53
Dear All, is it possible in webots to make the floor reflect (like a mirror) ?

##### David Mansolino [Cyberbotics] 05/17/2019 10:04:43
Hi, have you looked at the mirror object? [https://www.cyberbotics.com/doc/guide/object-mirror](https://www.cyberbotics.com/doc/guide/object-mirror)


You can do something similar, the concept is quite simple, your floor need to be a robot node, have one camera and one display and to attache the camera to the display.


Alternatively you can simply set the roughness of the floor material to 0, but this will reflect only the background not dynamic object.

##### Flo 05/17/2019 10:07:16
ok thanks a lot David, I will check it out !

##### David Mansolino [Cyberbotics] 05/17/2019 10:07:25
You're welcome

##### Flo 05/17/2019 10:08:20
Will I be able to set  the display to be semi-transparent ? So that I can still see the floor under ?


something like they do here : [https://techcrunch.com/wp-content/uploads/2019/01/giphy-5.gif](https://techcrunch.com/wp-content/uploads/2019/01/giphy-5.gif)

##### David Mansolino [Cyberbotics] 05/17/2019 10:09:19
Yes, you simply need to set the 'transperency' of the display appearance to some non-null value

##### Flo 05/17/2019 10:09:25
perfect !

##### TH0 06/11/2019 18:12:50
Hi, there are some minor bugs in the webots tutorial java codes. how do you prefere reports about these mistakes?

##### AnnaLefay 06/11/2019 18:46:49
There are some in the C++ codes too I think.

##### David Mansolino [Cyberbotics] 06/12/2019 06:34:10
Hi `@TH0` and `@AnnaLefay`, please feel free to report them directly on our Github repository as a new issue: [https://github.com/omichel/webots/issues](https://github.com/omichel/webots/issues)

If you want you can also fix them directly by yourself, when you are on the doc you should have a small 'Found an error? Contribute on GitHub!' link on th etop of the page.

##### yacinedz6 06/28/2019 17:45:03
hi, how can i use or download the khepera 4 presentation in the photo to use it in presentation
%figure
![unknown.png](https://cdn.discordapp.com/attachments/565155720933146637/594221742008827921/unknown.png)
%end

##### Olivier Michel [Cyberbotics] 07/01/2019 06:29:15
Hi, you can make a screenshot of this page, you are free to use this for your presentations. Or you can link your presentation directly to this web page.

##### Luiz Felipe 07/10/2019 11:25:27
Hello everyone, the webots from the 2019 version is open source. Does a license is still required for older version of webots? Or they are also open source from nwo on?

##### David Mansolino [Cyberbotics] 07/10/2019 11:25:46
Hi


Webots is open source and does not require any license since the R2018a version


previous versions still require a license

##### Luiz Felipe 07/10/2019 11:26:25
thank you 😃

##### David Mansolino [Cyberbotics] 07/10/2019 11:26:32
You're welcome

##### HiguchiNakamura 08/30/2019 10:43:46
Hi, what is the Java variant for setMode function in Robot class?


Only getMode is listed


[https://cyberbotics.com/doc/reference/robot?tab=java#wb\_robot\_set\_mode](https://cyberbotics.com/doc/reference/robot?tab=java#wb_robot_set_mode)

##### David Mansolino [Cyberbotics] 08/30/2019 10:50:46
Hi `@HiguchiNakamura`, let me check.

##### HiguchiNakamura 08/30/2019 10:51:17
OK

##### David Mansolino [Cyberbotics] 08/30/2019 10:55:21
I just checked and the function `setMode` is indeed available in Java too, the Python and Java documentation are missing this fucntion, we will add it as soon as possible, thank you for noticing this.

##### HiguchiNakamura 08/30/2019 10:56:48
Okey, thank you

##### David Mansolino [Cyberbotics] 08/30/2019 10:58:05
You're welcome

##### NaoTeam28 09/23/2019 08:36:37
Hello Guys,



we got a problem.



public void setMode(int mode, SWIGTYPE\_p\_void arg);



what do we have to insert for SWIGTYPE\_p\_void arg? We want to switch from Simulated to remote control. We have a real NAO here so we want to run it in real life

##### Stefania Pedrazzi [Cyberbotics] 09/23/2019 09:17:25
Hi `@NaoTeam28` , as explained in the documentation ([https://www.cyberbotics.com/doc/reference/robot?version=fix-contact-properties-doc&tab=c#wb\_robot\_set\_mode](https://www.cyberbotics.com/doc/reference/robot?version=fix-contact-properties-doc&tab=c#wb_robot_set_mode)) `arg` is the argument that will be passed to the remote control `wbr_start` function.


As far as I know there is no default remote controller plugin in Webots for the NAO robot. But you can write your own: [https://www.cyberbotics.com/doc/guide/controller-plugin?tab=c#remote-control-plugin](https://www.cyberbotics.com/doc/guide/controller-plugin?tab=c#remote-control-plugin)

##### HiguchiNakamura 09/24/2019 12:24:54
Hi is there an example for other Robots so I can make it for nao in java

##### Fabien Rohrer [Moderator] 09/24/2019 12:25:12
Hi,


You may find a java example in WEBOTS\_HOME/projects/languages/java/worlds/example.wbt


You can find Nao examples in this directory\_ WEBOTS\_HOME/projects/robots/softbank/nao


There is currently no example of Nao controller written in Java.


But it's indeed possible to write a Java controller for the Nao.


Does this answer your question?

##### Stefania Pedrazzi [Cyberbotics] 09/25/2019 06:21:48
`@HiguchiNakamura` , if you are referring to the remote-control plugin, then it is not possible to write it in Java but only in C.

##### HiguchiNakamura 09/25/2019 12:23:29
`@Stefania Pedrazzi` for every robot only in c or is it just the case for NAO

##### David Mansolino [Cyberbotics] 09/25/2019 12:32:39
Yes, the remote control library should be written in C, but then the controller of the robot iteself can be written in any language.

Please find more information here:

  - [https://www.cyberbotics.com/doc/guide/transfer-to-your-own-robot#remote-control](https://www.cyberbotics.com/doc/guide/transfer-to-your-own-robot#remote-control)

  - [https://www.cyberbotics.com/doc/guide/controller-plugin#remote-control-plugin](https://www.cyberbotics.com/doc/guide/controller-plugin#remote-control-plugin)

##### HiguchiNakamura 09/25/2019 15:55:11
Seems like a lot to do. And there is realy no example for NAO? Not even code snippets? I am not that good in c/c++

##### elnaz 09/26/2019 16:25:23
Hi

does Webots work fine in macOS Mojave?

##### Fabien Rohrer [Moderator] 09/26/2019 19:02:56
Hi, yes it is tested every day in this OS.

##### SimonDK 10/01/2019 14:31:45
I use it in macos and it works great


In Tutorial 5 ([https://cyberbotics.com/doc/guide/tutorial-5-compound-solid-and-physics-attributes](https://cyberbotics.com/doc/guide/tutorial-5-compound-solid-and-physics-attributes)) the link to ODE ([http://ode-wiki.org/wiki/index.php?title=Manual](http://ode-wiki.org/wiki/index.php?title=Manual)), the website is full of advertisement and no documentation. One time I clicked it and it directly downloaded maccleaner which is a POS software. I think the link should be updated or removed.

##### David Mansolino [Cyberbotics] 10/01/2019 14:35:20
You are right, it seems this site is not the official one anymore. Thank you for the notice, we will correct this right now!

##### SimonDK 10/01/2019 14:40:20
Great, thank you for the fast reply `@David Mansolino`


I just remembered, in Tutorial 4 ([https://cyberbotics.com/doc/guide/tutorial-4-more-about-controllers](https://cyberbotics.com/doc/guide/tutorial-4-more-about-controllers)) where you make a new controller for simple obstacle avoidance, I believe the tutorial never mentions to actually add the new controller to the robot in the end. It just stops and concludes.

##### David Mansolino [Cyberbotics] 10/01/2019 14:45:48
You're welcome. The links have been updated here: [https://github.com/cyberbotics/webots/pull/945](https://github.com/cyberbotics/webots/pull/945)

They will be updated on the live version on the website in a few minutes.


> I just remembered, in Tutorial 4 ([https://cyberbotics.com/doc/guide/tutorial-4-more-about-controllers](https://cyberbotics.com/doc/guide/tutorial-4-more-about-controllers)) where you make a new controller for simple obstacle avoidance, I believe the tutorial never mentions to actually add the new controller to the robot in the end. It just stops and concludes.



Ok, I will check.


At the beginning, in the 'Hands on #1' it mentions:

>  Modify the controller field of the E-puck node in order to associate it to the new controller.



Is this what you were looking for ?

##### SimonDK 10/01/2019 15:24:08
Ah yes indeed, missed that. Fortunately I remembered how to do it from one of the previous tutorials 🙂 A suggestion. It would be more intuitive if all "Hands on" followed the style of numbered bullet lists instead of just a full paragraph text. Besides that, I think the tutorials are great, love them!

##### NaoTeam28 10/17/2019 09:27:37
The developers of the NAO specify an effective cone of 60°, but in the Webots documentary it is 45°. The DistanceSensor.getAperture() function returns the value 1.04 in radians, which is 60° in degrees.



What is meant by 45°?

##### Fabien Rohrer [Moderator] 10/17/2019 09:32:28
Hi, could you give us the link where you found 45°?


(The most recent doc about the Nao is there: [https://cyberbotics.com/doc/guide/nao](https://cyberbotics.com/doc/guide/nao) )

##### NaoTeam28 10/17/2019 09:34:49
[https://cyberbotics.com/doc/reference/distancesensor#sonar-sensors](https://cyberbotics.com/doc/reference/distancesensor#sonar-sensors)

##### Fabien Rohrer [Moderator] 10/17/2019 09:36:32
Ok I see...


There are 2 different angles in case of a sonar DistanceSensor.


The first one is given by the customizable DistanceSensor.aperture angle AT THE SENSOR POINT. In case of the Nao, it's 60°. This defines the opening angle of the cone of rays. Indeed a single sensor is modeled by several rays, shown in red if you enable the "View / Optional renderings / Show DistanceSensor rays".


The second one is specific to the sonar type, and is hard-coded in Webots to 45°. It defines the angle beyond which the rays are lost AT THE REFLECTION POINT.


It seems to match quite well the Nao specs. Do you understand better these 2 angles?

##### NaoTeam28 10/17/2019 09:46:45
is it rather the case that the NAO in webots, for example, only recognizes objects in these 45°?


The NAO has two such sensors. Do they together give about this 60°? It should overlap.

##### Fabien Rohrer [Moderator] 10/17/2019 09:49:49
Both NAO sonars have an aperture of 60°: [https://github.com/cyberbotics/webots/blob/revision/projects/robots/softbank/nao/protos/Nao.proto#L720](https://github.com/cyberbotics/webots/blob/revision/projects/robots/softbank/nao/protos/Nao.proto#L720)

##### NaoTeam28 10/17/2019 09:51:11
OK

##### Fabien Rohrer [Moderator] 10/17/2019 09:51:16
This means that at the sonar point, the rays are splitted along 60°.


The 45° occurs at another level, where the rays hit objects. It's like a property of the hit material.

##### NaoTeam28 10/17/2019 09:53:05
ok, thank you

##### BlackPearl 10/17/2019 10:04:56
`@Fabien Rohrer`  so can u explain what is the 45 degree now? Should we focus on 60 degree?

##### Fabien Rohrer [Moderator] 10/17/2019 10:08:17
I do my best to explain it 😉


A DistanceSensor in Webots is modeled internally as a set of rays.


These rays have an origin at the sensor location.


The maximum angle of these rays at the sensor location is given by the DistanceSensor.aperture field, in your case, 1.04 rad = 60°. This is a parameter defined in the Nao PROTO


When the rays hit objects, the rays are rejected if the angle between the ray and the hit material is above 45° => this is internal Webots stuff. I think you can forget this for now 😉


Is it more clear?

##### BlackPearl 10/17/2019 10:14:42
Ah ok, yes

Thank you very much

##### HiguchiNakamura 10/27/2019 15:41:02
Hi. I think the inertial unit section  (function getRollPitchYaw) has wrong information.



Some  axis are not correct at roll, pitch and yaw angle.


Pitch has something to do with y-axis, but in webots there are two axis mentioned. The first one is z-axis.


Yaw has something to do with z-axis but the documentation even doesn't include this


I'm not sure what's right now.

##### Stefania Pedrazzi [Cyberbotics] 10/28/2019 07:02:42
`@HiguchiNakamura`, you have to take into consideration that in Webots the up vector by default corresponds to the y-axis and not the z-axis as in other coordinate systems.


The "first" axis mentioned in the documentation corresponds to the rotation axis if the up (or gravity) vector is the default one (i.e. if the up vector corresponds to the y-axis)


then , for pitch and roll the description also specified that this is only true if the up (or gravity) vector is -y-axis

##### dreamerz 10/28/2019 07:08:03
How would you create a custom chassy

##### Stefania Pedrazzi [Cyberbotics] 10/28/2019 07:11:24
<<<<<<< HEAD
`@dreamerz` what do you mean exactly? a complete one including wheels or just a solid piece?
=======
`@dreamerz` what do you mean exactly? a complete one including wheels or just a solid piece? 
>>>>>>> 39b55d30

Did you already look at the tutorials? [https://www.cyberbotics.com/doc/guide/tutorial-6-4-wheels-robot](https://www.cyberbotics.com/doc/guide/tutorial-6-4-wheels-robot)

##### dreamerz 10/28/2019 07:13:11
A complete one, is there a way to make tracks?

##### Stefania Pedrazzi [Cyberbotics] 10/28/2019 07:17:23
yes, here is the documentation of the Track node: [https://www.cyberbotics.com/doc/reference/track](https://www.cyberbotics.com/doc/reference/track)

##### dreamerz 10/28/2019 07:18:05
Thanks

##### Stefania Pedrazzi [Cyberbotics] 10/28/2019 07:18:31
and you can find a simple example in the distributed samples folder `projects/samples/devices/worlds/track.wbt`

##### JoanGerard 10/28/2019 17:25:02
Hello, I was trying to run an external robot controller but there is no <external> option while selecting the controller of my robot. I have the Webots R2019a version.

Maybe this options is not available any more?
%figure
![Screen_Shot_2019-10-28_at_6.22.02_PM.png](https://cdn.discordapp.com/attachments/565155720933146637/638428024743657522/Screen_Shot_2019-10-28_at_6.22.02_PM.png)
%end

##### Tahir [Moderator] 10/28/2019 17:36:54
`@JoanGerard` this option is available in R2019b not in R2019a


check here [https://www.cyberbotics.com/doc/guide/running-extern-robot-controllers](https://www.cyberbotics.com/doc/guide/running-extern-robot-controllers)

##### JoanGerard 10/28/2019 17:49:50
Thanks `@Tahir` !

##### HiguchiNakamura 10/30/2019 16:47:51
Hello, I wanted to ask if the camera node of the NAO can be extended by a recognition node. But I don't find any children at NAO. So isn't it possible? When a Camera device has a Recognition node in its recognition field, it is able to recognize which objects are present in the camera image.

##### Fabien Rohrer [Moderator] 10/30/2019 16:48:52
`@HiguchiNakamura` Hi


Yes, it's possible.


But I think the simplest is to add a new Camera node (with the recognition feature) in the Nao.headSlot.


As-is, you will have a full control of the new camera fields.

##### HiguchiNakamura 10/30/2019 16:50:52
We want to stay as close as possible to the NAO (so no modifications). But this wouldn't be a mod?

##### Fabien Rohrer [Moderator] 10/30/2019 16:52:00
For sure this is a supplementary camera, but it could be defined exactly as the existing camera embedded in the Nao.


This is the simplest solution, but if this is problematic, you could also either:


- edit Nao.proto, and modify the Camera node as you wish:


[https://github.com/cyberbotics/webots/blob/revision/projects/robots/softbank/nao/protos/Nao.proto#L797](https://github.com/cyberbotics/webots/blob/revision/projects/robots/softbank/nao/protos/Nao.proto#L797)


- or explode the Nao.proto in your simulation (from the scene tree, right click on the Nao, and select "Convert to base nodes") Then the Camera node will be accessible. But the simulation modularity will be penalized 😉


Does this answer your question?

##### HiguchiNakamura 10/30/2019 16:56:48
I tried that out with "convert base node". The Controller wont work after that 😅 . It is planned to test it on a real NAO in the foreseeable future. If we modify, I can't tell if this work out in real life.


I think we're skipping the function.


But thanks

##### Fabien Rohrer [Moderator] 10/30/2019 16:59:34
Ok, so probably that modifying directly the Nao.proto is the best solution for your issue. (you can copy-paste the "protos" directory in your project to work on a local copy)

##### chamandana 11/07/2019 10:35:59
Can anyone give me an example to use RangeFinder in C?

##### David Mansolino [Cyberbotics] 11/07/2019 10:37:28
Hi `@chamandana` an example is distributed with Webots: [https://cyberbotics.com/doc/guide/samples-devices#range\_finder-wbt](https://cyberbotics.com/doc/guide/samples-devices#range_finder-wbt)

##### chamandana 11/07/2019 10:38:02
ah elaela


`@David Mansolino` Thanks, sorry for being ignorant lol

##### David Mansolino [Cyberbotics] 11/07/2019 10:41:35
`@chamandana` no problem, you're welcome

##### chamandana 11/07/2019 10:58:54
another problem, I've never worked with C on Webots. and printf() function doesn't seem to be working. (2019b).

##### Stefania Pedrazzi [Cyberbotics] 11/07/2019 11:06:07
`@chamandana` when using printf in C it is important to end the string with "\n" to force  flushing the buffer

##### chamandana 11/07/2019 11:08:02
many thanks.

##### thrilok emmadsietty 11/10/2019 23:48:26
i am new to this software where can i get the tutorials?

##### Hayden Woodger 11/10/2019 23:49:19
Hi there, I used and still use this website for interactive training 🙂 [https://robotbenchmark.net/](https://robotbenchmark.net/)


The first Tutorial on the Webots website is also a good one to learn  to get started 🙂 [https://cyberbotics.com/doc/guide/tutorials](https://cyberbotics.com/doc/guide/tutorials)

##### Marian 12/03/2019 13:00:16
hello

##### Fabien Rohrer [Moderator] 12/03/2019 13:00:37
`@Marian` Hi how could we help you?

##### nitrow 12/03/2019 14:26:37
Hello, it seems like [https://cyberbotics.com](https://cyberbotics.com) has been down for a while now, and thereby also the documentation. Maybe you can help me anyway.. I know that it is possible to download/install Webots through the terminal, can you tell me how?

##### David Mansolino [Cyberbotics] 12/03/2019 14:27:35
Hi `@nitrow`, your are right, we are currenlty updating our servers.


You can find a backup of the documentation here: [https://github.com/cyberbotics/webots/blob/revision/docs/guide/installation-procedure.md](https://github.com/cyberbotics/webots/blob/revision/docs/guide/installation-procedure.md)

##### nitrow 12/03/2019 14:28:22
Thanks a lot!

##### David Mansolino [Cyberbotics] 12/03/2019 14:28:28
You're welcome

##### nitrow 12/04/2019 18:56:32
This command doesn't seem to be working now that the servers are back up "curl -s -L [https://www.cyberbotics.com/Cyberbotics.asc](https://www.cyberbotics.com/Cyberbotics.asc) | sudo apt-key add -" Did it change to something else?

##### David Mansolino [Cyberbotics] 12/05/2019 07:18:43
Hi `@nitrow`, the server is back but we haven't restored everything yet.


For example this file is not available yet, but we are still working on it.


In the meantime you can download Webots directly here: [https://github.com/cyberbotics/webots/releases/tag/R2019b-rev1](https://github.com/cyberbotics/webots/releases/tag/R2019b-rev1)

##### laboris7440 12/05/2019 08:02:06
`@David Mansolino`  Thanks, just what I was looking for!

##### David Mansolino [Cyberbotics] 12/05/2019 08:03:06
`@laboris7440` you're welcome !

##### bsr.nur.bahadir 12/18/2019 19:40:43
Hello, need voice recognition documentation but I couldn't open it. And is there any example project for path planning? 🥺

##### David Mansolino [Cyberbotics] 12/19/2019 06:57:02
Hi `@bsr.nur.bahadir` which voice recognition documentation are you refeerig too? The Webots API provide text to speech but not voice recognition.

About path planninc, you can find some examples here: [https://en.wikibooks.org/wiki/Cyberbotics%27\_Robot\_Curriculum/Advanced\_Programming\_Exercises#Path\_planning\_](https://en.wikibooks.org/wiki/Cyberbotics%27_Robot_Curriculum/Advanced_Programming_Exercises#Path_planning_)[Advanced]

##### bsr.nur.bahadir 12/21/2019 17:51:01
I understand. Thank you so much 🙂

## 2020

##### David Mansolino [Cyberbotics] 01/03/2020 07:23:00
<@!647102363882225664>, unfortunately Webots doesn't support sound sensors for know.

But feel free to contribute to Webots to extend it and support sound sensors, here is the guidlines for adding new nodes (such as a microphone): [https://github.com/cyberbotics/webots/wiki/Adding-New-Node-and-API-Function](https://github.com/cyberbotics/webots/wiki/Adding-New-Node-and-API-Function)

##### TH0 01/05/2020 12:14:18
Hi, can you recommend a good webots tutorial for creating an own robot from 3d parts designed in a CAD programm (e.g. fusion 360)? I'm interessted if there is a good workflow for importing shapes and connecting all parts over joints without manually editing - for example the geometry details - in the proto files, because its so time consuming and not very efficient.

##### ClBaze 01/09/2020 10:47:35
There is a small mistake in the [https://cyberbotics.com/doc/guide/modeling#how-to-make-replicabledeterministic-simulations](https://cyberbotics.com/doc/guide/modeling#how-to-make-replicabledeterministic-simulations) doc.


"The number of threads used by the physics engine (ODE) can be changed either globally in the preferences or using the WorldInfo.basicTimeStep field"


I think it's WorldInfo.optimalThreadCount

##### Stefania Pedrazzi [Cyberbotics] 01/09/2020 10:54:19
`@ClBaze` Thank you for reporting this! I will fix it.

By the way you could also fix it directly in our GitHub repository: [https://github.com/cyberbotics/webots/blob/master/docs/guide/modeling.md](https://github.com/cyberbotics/webots/blob/master/docs/guide/modeling.md)

##### bsr.nur.bahadir 01/19/2020 14:26:48
Is there any instructions of using SUMO on Windows?

##### David Mansolino [Cyberbotics] 01/20/2020 06:57:55
Hi `@bsr.nur.bahadir` the sumo interface is described here: [https://cyberbotics.com/doc/automobile/sumo-interface](https://cyberbotics.com/doc/automobile/sumo-interface)


On Windows it should work the axact same way as on the other OS, do you have any specific issue?


It might be possibkle that the port used by default is not free on your computer, in that case you can simply change it by changign the `port` field of the `SumoInterface` node in the scene-tree.

##### bsr.nur.bahadir 01/20/2020 09:43:13
I was talking about SUMO Exporter  sorry but I solved thank you 🙂

##### ♥花怜♥ 01/21/2020 22:43:42
Hi I'm probably asking a really basic thing but I couldn't solve. I was trying to simulate a city I added roads etc everything was fine but when I added the car it's buries into the road. How can I solve it?

##### David Mansolino [Cyberbotics] 01/22/2020 07:01:55
<<<<<<< HEAD
Hi `@İchigogo`, the first thing to check is to make sure that you did define the properties of the contact between the ground and the wheels of the car. You should have a contactProperties with a `softCFM` around  1e-05 and a `coulombFriction` around 8. You can for example simply copy paste the contectProperties from the city world: [https://github.com/cyberbotics/webots/blob/master/projects/vehicles/worlds/city.wbt#L13-L73](https://github.com/cyberbotics/webots/blob/master/projects/vehicles/worlds/city.wbt#L13-L73)
=======
Hi `@♥花怜♥`, the first thing to check is to make sure that you did define the properties of the contact between the ground and the wheels of the car. You should have a contactProperties with a `softCFM` around  1e-05 and a `coulombFriction` around 8. You can for example simply copy paste the contectProperties from the city world: [https://github.com/cyberbotics/webots/blob/master/projects/vehicles/worlds/city.wbt#L13-L73](https://github.com/cyberbotics/webots/blob/master/projects/vehicles/worlds/city.wbt#L13-L73)
>>>>>>> 39b55d30

##### ♥花怜♥ 01/22/2020 08:00:31
Thank you 😃

##### David Mansolino [Cyberbotics] 01/22/2020 08:02:40
You're welcome

##### ♥花怜♥ 01/26/2020 20:04:42
I'm trying to make image progressing. I get data with << data = camera. getImage() >> but I can't display it with cv2.imshow( data )   what should I do?

##### David Mansolino [Cyberbotics] 01/27/2020 07:10:51
<<<<<<< HEAD
Hi `@İchigogo`, Webots provides an example of controller in python using cv2 to process a camera images: [https://github.com/cyberbotics/webots/blob/master/projects/samples/robotbenchmark/visual\_tracking/controllers/visual\_tracking/visual\_tracking.py](https://github.com/cyberbotics/webots/blob/master/projects/samples/robotbenchmark/visual_tracking/controllers/visual_tracking/visual_tracking.py)
=======
Hi `@♥花怜♥`, Webots provides an example of controller in python using cv2 to process a camera images: [https://github.com/cyberbotics/webots/blob/master/projects/samples/robotbenchmark/visual\_tracking/controllers/visual\_tracking/visual\_tracking.py](https://github.com/cyberbotics/webots/blob/master/projects/samples/robotbenchmark/visual_tracking/controllers/visual_tracking/visual_tracking.py)
>>>>>>> 39b55d30

You can't simply use 'data' as a cv2 image, you have to convert it somehow (see for example: [https://stackoverflow.com/questions/17170752/python-opencv-load-image-from-byte-string?answertab=oldest#tab-top](https://stackoverflow.com/questions/17170752/python-opencv-load-image-from-byte-string?answertab=oldest#tab-top))

##### ♥花怜♥ 01/27/2020 07:51:22
Thank you so much 🙂

##### David Mansolino [Cyberbotics] 01/27/2020 07:51:38
You're welcome

<<<<<<< HEAD
##### İchigogo 01/30/2020 00:48:26
Hi! Sorry for disturbing you again. I converted the data and made the image progressing. I want to show it with display screen. I have something like
=======
##### ♥花怜♥ 01/30/2020 00:48:26
Hi! Sorry for disturbing you again. I converted the data and made the image progressing. I want to show it with display screen. I have something like 
>>>>>>> 39b55d30

<<

 img= np.array( array). tolist()  ref=display.imageNew(img,Display.RGBA,h,w)

 display.imagePaste(ref,0,0,blend=false)

 >>

 when I use cv2 to show I can see the processed image  but when I use display it shows somewhere else in the simulation with 90° rotation where I'm doing wrong? And I'm really sorry for asking too many questions I really tried for days but couldn't solve.

##### David Mansolino [Cyberbotics] 01/30/2020 06:23:01
<<<<<<< HEAD
Hi `@İchigogo` if I am not wrong cv2 inverts X and Y coordinate compared to Webots Displays, you should therefore inverse the x an y of your array before converting it to list.
=======
Hi `@♥花怜♥` if I am not wrong cv2 inverts X and Y coordinate compared to Webots Displays, you should therefore inverse the x an y of your array before converting it to list.
>>>>>>> 39b55d30

Probably the `numpy.swapaxes` function can help you, with something like this (not tested):

```Python
img= np.array(np.swapaxes(array,0,1)). tolist()  ref=display.imageNew(img,Display.RGBA,h,w)
display.imagePaste(ref,0,0,blend=false)
```

##### ♥花怜♥ 01/30/2020 07:48:28
Thank you so much for your help @David Mansolino 😀

##### David Mansolino [Cyberbotics] 01/30/2020 08:02:43
You're welcome

##### nelsondmmg 01/30/2020 09:49:51
I'm trying to use setThrottle but webots return the message "called with an invalid force argument". Should I called a function before to change the vehicle mode to torque control? I'm already waiting 30ms to initiate all sensors

##### David Mansolino [Cyberbotics] 01/30/2020 09:59:36
What is the exact error message you have?

##### nelsondmmg 01/30/2020 10:00:20
Error: wb\_motor\_set\_force() called with and invalid force argument (NaN)


I'm passing 0 as argument, both to setThrottle and setBreakIntensity


I'm also using a Tesla model 3 as vehicle

##### David Mansolino [Cyberbotics] 01/30/2020 10:04:36
Did you engage a gear before calling setThrottle ?

##### nelsondmmg 01/30/2020 10:12:19
I didn't, I tried again with the gear 1 and the same error appears

##### David Mansolino [Cyberbotics] 01/30/2020 10:13:26
would it be possible for you to share this part of code with us so that we can try?

##### nelsondmmg 01/30/2020 10:14:38
I'm going to open a thread at StackOverflow, this app does not work in the company's network


So I'm on the cellphone

##### David Mansolino [Cyberbotics] 01/30/2020 10:15:51
Ok thank you, you can also send us a gist if you want: [https://gist.github.com/](https://gist.github.com/)

##### nelsondmmg 01/30/2020 10:21:41
Just posted on stack, thanks

##### David Mansolino [Cyberbotics] 01/30/2020 10:22:42
Thank you, I will have a look at this today.

##### Ptosidis\_opendr 02/11/2020 10:04:16
Hello, I am trying to convert the mavic2pro controller to python so I can run some experiments with it. (Just starting my webots interaction, so it might be a newbie question).

I got the following problem: can't seem to find the camera roll device. I tried by camera\_roll\_motor = robot.getDevice('camera roll') but it doesn't seem to work.

Any insights on how to find all devices by name, or better the names of all devices on a robot?

##### Stefania Pedrazzi [Cyberbotics] 02/11/2020 10:06:22
Hi `@Ptosidis_opendr` in Python controller you should use the method `robot.getCamera('camera roll')` [https://www.cyberbotics.com/doc/reference/robot?tab-language=python#getcamera](https://www.cyberbotics.com/doc/reference/robot?tab-language=python#getcamera)

##### Ptosidis\_opendr 02/11/2020 10:07:43
Hey Stefania, thank you for your fast reply! I might bombard you with question in the near future, so please be patient with me 🙂

##### Stefania Pedrazzi [Cyberbotics] 02/11/2020 10:08:36
No problem!

##### Ptosidis\_opendr 02/11/2020 11:03:35
Hey again, still having some problems.

`WbDeviceTag camera_roll_motor = wb_robot_get_device("camera roll"); `

should translate to


`camera_roll_motor = robot.getCamera('camera roll')`


but this one , even though i get no errors, returns None


nvm it's a Motor, getMotor works fine

##### Olivier Michel [Cyberbotics] 02/11/2020 11:06:26
Yes, you should use `getMotor` instead.

##### ♥花怜♥ 02/11/2020 15:31:50
Hi! Is there any example project for object recognition from camera data? I read that camera has recognition node but I couldn't understand too much. Is it possible to recognise a specific object with it ? Or is it possible to use Yolo for this? I'm totally noob someone please help me

##### Fabien Rohrer [Moderator] 02/11/2020 15:32:50
Hi, please take a look at this example: [https://cyberbotics.com/doc/guide/samples-devices#camera\_recognition-wbt](https://cyberbotics.com/doc/guide/samples-devices#camera_recognition-wbt)

##### ♥花怜♥ 02/11/2020 16:03:00
Thank you so much


Hi I came back again with my questions 😅  I kinda tried to use multiprocessing but it didn't work. it says no available extern robot controller found and when I try directly run it from simulation it just.. Nothing happens.

##### David Mansolino [Cyberbotics] 02/12/2020 13:10:52
did you revert the simulation befaore starting your controller?

##### ♥花怜♥ 02/12/2020 13:23:24
Yeah I did but it's showing it in loop when I close it shows up again until I pause the simulation (sorry for my bad English but I hope you understand me 😭   )

##### David Mansolino [Cyberbotics] 02/12/2020 13:26:16
Don't worry for your english, mine is not perfect too ;-)

Are you calling several time the wb\_robot\_init fucntion from different thread or so ?

##### ♥花怜♥ 02/12/2020 13:28:38
Thank you :) No I just call 2 different function 1 is for Lane detection and others for object recognition

##### David Mansolino [Cyberbotics] 02/12/2020 13:44:11
Ok


maybe can you describe your workflow so that we can better understand where can the problem come from

##### ♥花怜♥ 02/12/2020 13:53:40
In while loop I'm creating 2 process first one taking image data from camera1 finding lanes and displays it. Second one just taking image data from camera 2 and not doing anything for now cuz I didn't code it yet.  When I start it. It actually works I can see lanes on display but that no extern controller found alert shows up

##### David Mansolino [Cyberbotics] 02/12/2020 13:55:48
just to make sure, did you set the 'controller' field of the robot to <extern> ?


Have you tried with a simpler version without multi-processing to see if you can reproduce the issue?

##### ♥花怜♥ 02/12/2020 13:57:46
Yeah I set the controller <extern>. It was working fine before I try multi processing

##### David Mansolino [Cyberbotics] 02/12/2020 13:58:35
ok, can you identify when is the alert display? wich function cause this alert exactly?

##### ♥花怜♥ 02/12/2020 14:01:51
in the code when p1.start() to starting processes 1

##### David Mansolino [Cyberbotics] 02/12/2020 14:07:46
Are you calling the wb\_robot\_init before this?

##### ♥花怜♥ 02/12/2020 14:10:33
Yeah.

##### David Mansolino [Cyberbotics] 02/12/2020 14:24:40
That's very strange because this alert should only be raised when you initiliaze the robot.

##### ♥花怜♥ 02/12/2020 14:27:19
😭 😭  okay thank you so much for helping me. I'll read more probably I'm doing something wrong because I don't know too much about multiprocessing

##### David Mansolino [Cyberbotics] 02/12/2020 14:28:30
OK, good look, sorry that I am not able to help more. But do not desesperate, it is for sure feasible (I did something similar recently with extern controllers too and it was working).

##### ♥花怜♥ 02/12/2020 15:13:12
Don't say sorry thank you so much for helping me 🙂

##### David Mansolino [Cyberbotics] 02/12/2020 15:15:42
You're welcome 😉

##### ♥花怜♥ 02/12/2020 16:36:05
I found the problem . It was about Windows i needed to use if \_\_name\_\_=='\_\_main\_\_':. 😅 😅

##### Lars 02/14/2020 12:40:46
`@David Mansolino` We found an error in [https://github.com/cyberbotics/webots/blob/master/docs/guide/gripper-actuators.md](https://github.com/cyberbotics/webots/blob/master/docs/guide/gripper-actuators.md)

It says `palm_finger_1_joint_sensor` in both second and third row of the second column

Suggested change for third row, second column: Change to `finger_1_joint_1_sensor` (which is currently not mentioned in the table, but defined in the proto).

See [https://github.com/cyberbotics/webots/compare/master...LarsVaehrens:patch-1](https://github.com/cyberbotics/webots/compare/master...LarsVaehrens:patch-1) the fork

##### David Mansolino [Cyberbotics] 02/14/2020 13:12:39
`@Lars` your patch is completely correct, feel free to open a pull request to include it in Webots 🙂

##### Lars 02/14/2020 13:20:54
`@David Mansolino` Done, made a request to you. 😄

##### Lifebinder (tsampazk) 02/18/2020 11:41:54
Hello, i don't know if its appropriate to tell you this in this channel, but the tooltip of reset simulation (hover over tooltip) says hotkey is control shift F, but when i press that it pops the "Fullscreen mode" window



I just installed the 2020a rev1 version

##### David Mansolino [Cyberbotics] 02/18/2020 11:43:56
Hi `@Lifebinder (tsampazk)`, thank you for reporting this, I will check it.


The tooltip is indeed wrong, the actual hotkey is 'control + shift + t'. I am fixing the tooltip right now.

##### ClBaze 04/16/2020 12:40:37
Hello, I'm using Webots from the develop branch, I've noticed that the ROS service supervisor\_get\_from\_def doesn't work anymore


(oops this probably belongs to the development channel)

##### David Mansolino [Cyberbotics] 04/16/2020 12:42:38
Hi `@ClBaze` is it working on the master branch ?

##### ClBaze 04/16/2020 12:44:19
I haven't tested, but it works with the Webots R2020a revision1 .deb


It seems that the checksum of the get\_from\_def message has changed


`[ros] [ERROR] [1587023118.216799425, 4.456000000]: client wants service /tile_35_4366_pc047/supervisor/get_from_def to have md5sum ac26007a2c83bd1b38318cda0f4ce627, but it has 3f818aa8f7c2c60588c99f7ee189c5bd. Dropping connection.`

##### David Mansolino [Cyberbotics] 04/16/2020 13:03:30
Ok, thank you for reporting this.

May I ask you to open a bug report here: [https://github.com/cyberbotics/webots/issues/new?template=bug\_report.md](https://github.com/cyberbotics/webots/issues/new?template=bug_report.md)

So that we can log this and try to fix it?

Thank you.

##### ClBaze 04/16/2020 13:03:52
ok

##### David Mansolino [Cyberbotics] 04/16/2020 13:04:38
Which version of ROS are you using?

##### ClBaze 04/16/2020 13:04:43
kinetic

##### ♥花怜♥ 04/19/2020 09:28:24
May I ask something? I'm trying to change width of road lines for the making lane detection more easy but when I change only one side of the road is changing. there is only 1 dashed road line node exists I couldn't understand how to change other one.
%figure
![road.png](https://cdn.discordapp.com/attachments/565155720933146637/701363563998085170/road.png)
%end

##### David Mansolino [Cyberbotics] 04/20/2020 06:00:37
Hi, by default lines are dashed so the last line is not diplayed in the scene-tree, to be able to change its with you have to add one more `RoadLine` node to the `lines` field.

##### ♥花怜♥ 04/21/2020 09:26:51
Thank you so much 😊

##### David Mansolino [Cyberbotics] 04/21/2020 10:03:37
You're welcome

##### PymZoR [Premier Service] 04/21/2020 15:59:54
Hi ! Documentation content seems off since a few minutes

##### Olivier Michel [Cyberbotics] 04/21/2020 16:01:39
Yes, that's right. Thank you for reporting...


Well, it is very slow, but works for me...


Actually the problem is on github...


This URL doesn't load for me: [https://github.com/cyberbotics/webots/blob/master/docs/reference/propeller.md](https://github.com/cyberbotics/webots/blob/master/docs/reference/propeller.md)


And since the doc uses that...


Meanwhile, you can revert to the doc embedded inside Webots.


From the Help menu.

##### Simon Steinmann [Moderator] 04/30/2020 10:03:35
Okay so I finally got it working to quickly and easily calculate any position and orientation of a node relative to any other node. This should be added to the supervisor get\_position and get\_orientation documentation


[https://pastebin.com/k7kf4Ez5](https://pastebin.com/k7kf4Ez5)

##### Olivier Michel [Cyberbotics] 04/30/2020 10:07:41
That is great. Could you create a PR to add this contribution to the doc? [https://github.com/cyberbotics/webots/edit/master/docs/reference/supervisor.md](https://github.com/cyberbotics/webots/edit/master/docs/reference/supervisor.md)

##### Simon Steinmann [Moderator] 04/30/2020 10:08:41
Okay will do. Feel free to change or edit it btw.


in what way should I insert the code? Linked, directly in the description, or in a different way??


a 'expandable box' would be great, no idea how to implement that

##### Olivier Michel [Cyberbotics] 04/30/2020 10:16:01
Yes, that seems to be a good idea. Let me search how to do that...


Something like the **Reminder** and **Tips** here: [https://cyberbotics.com/doc/guide/tutorial-6-4-wheels-robot#sensors](https://cyberbotics.com/doc/guide/tutorial-6-4-wheels-robot#sensors) ?

##### Simon Steinmann [Moderator] 04/30/2020 10:18:40
I think I got it 🙂

##### Olivier Michel [Cyberbotics] 04/30/2020 10:19:11
Great. It's the `%spoiler` keyword.

##### Simon Steinmann [Moderator] 04/30/2020 10:24:45
added it


solved it differently

##### Olivier Michel [Cyberbotics] 04/30/2020 10:25:15
OK, looking forward to review it.

##### Simon Steinmann [Moderator] 04/30/2020 10:26:13
oh btw, it's kinda weird that get\_orientation returns a 1x9 list, instead of 3x3


but I guess changing that would break existing code

##### Olivier Michel [Cyberbotics] 04/30/2020 10:28:36
Yes, we may consider changing it on the develop branch.

##### Simon Steinmann [Moderator] 04/30/2020 10:33:59
perhaps adding a function? Would be the non destructive way


get\_orientation\_matrix


perhaps add get\_orientation\_quaternion while you're at it 😉


most commonly used in ROS and any 3D application. would really be helpfull

##### Olivier Michel [Cyberbotics] 04/30/2020 10:35:08
Yes, that seems to be a good idea.

##### Simon Steinmann [Moderator] 04/30/2020 10:36:03
A frustrated coder is full of good ideas 😄

##### Olivier Michel [Cyberbotics] 04/30/2020 10:37:09
😁 . But feel free to go ahead with these good idea and propose an implementation with a PR. That shouldn't be very difficult.

##### Simon Steinmann [Moderator] 04/30/2020 10:39:36
where would I propose that?


do you have something like a trello?

##### David Mansolino [Cyberbotics] 04/30/2020 10:47:24
No we are using directly the Github issue mechanism: [https://github.com/cyberbotics/webots/issues](https://github.com/cyberbotics/webots/issues)

In particular for feature request:

[https://github.com/cyberbotics/webots/issues/new?template=feature\_request.md](https://github.com/cyberbotics/webots/issues/new?template=feature_request.md)

##### Simon Steinmann [Moderator] 04/30/2020 10:54:50
submitted it

##### ♥花怜♥ 05/01/2020 16:33:48
hi !  in emitter-receivers how can I calculate aperture?I couldn't understand. from documentation I understand like when it's -1 it sends to 360 degree I want it  send to only 60

##### Olivier Michel [Cyberbotics] 05/01/2020 16:53:21
Then you should set the aperture field value to 1.0472 rad.


which corresponds to 60°

##### ♥花怜♥ 05/01/2020 17:31:51
Oh I understand now thank you so much

##### davisUndergrad 05/06/2020 17:21:50
Hello, I am trying to work with the Kuka youBot, and I am having trouble understanding where the origin of the coordinate frame used by the arm\_ik function provided in the arm.c

library is located. Is this documented somewhere?

##### David Mansolino [Cyberbotics] 05/07/2020 04:53:34
Hi `@davisUndergrad`, it is located at '0.156 0 0' from the robot origin. To see it you have to convert the robot node to base node (right click on the youbot in the scene tree, and press 'Convert to Base Node(s)'.


The you have to select the arm and in the 'Position' tab of the field editor (on the bottom of the scene-tree) you can see the position relative to the robot.

##### davisUndergrad 05/08/2020 03:56:17
`@David Mansolino` thank you for the response!

##### David Mansolino [Cyberbotics] 05/08/2020 05:17:36
You're welcome

##### mgautam 05/12/2020 08:58:37
Hi! I was searching for urdf2webots docs. Does it have one?

##### David Mansolino [Cyberbotics] 05/12/2020 08:59:20
Hi, the documentation is directly in the README file: [https://github.com/cyberbotics/urdf2webots/blob/master/README.md](https://github.com/cyberbotics/urdf2webots/blob/master/README.md)


Let us know if you have any specific question

##### mgautam 05/12/2020 09:00:57
Thanks for fast reply. I was thinking to set up a continuous documentation pipeline for it using sphinx.


If it is needed.

##### David Mansolino [Cyberbotics] 05/12/2020 09:02:07
That would indeed be something very useful, if you want to contribute you are very welcome!

##### mgautam 05/12/2020 09:03:07
Thanks David 👍 I will make a PR on it soon

##### David Mansolino [Cyberbotics] 05/12/2020 09:04:01
You're welcome, looking forward to see your PR!

##### Rum\_Guru 05/12/2020 22:11:15
Hello everyone,My name is Chaytanya Sinha,I am an engineering student experienced in c/c++,javascript,nodejs,reactjs,html,css,python and kotlin. I am interested in contributing to webots's documentation.I have been following webots since long. I have experience of documentation as I am working on documentation of webpack v5. Please guide me how to proceed towards documentation of webots


I am interested in How-to Guides for Webots and How-to Guides for robotbenchmark projects to contribute

##### Olivier Michel [Cyberbotics] 05/13/2020 06:37:58
Hi `@Rum_Guru`, please send an introductory e-mail to support@cyberbotics.com along with you CV and we will answer you.

##### Rum\_Guru 05/13/2020 06:46:52
Sure `@Olivier Michel`

##### ♥花怜♥ 05/13/2020 08:00:17
hi ! why setBrakeIntensity(0)  causes this warning ? How can I solve it ?
%figure
![Untitled.png](https://cdn.discordapp.com/attachments/565155720933146637/710038699077009408/Untitled.png)
%end

##### David Mansolino [Cyberbotics] 05/13/2020 08:03:17
let me check


which language are you using?

##### ♥花怜♥ 05/13/2020 08:05:14
Python

##### David Mansolino [Cyberbotics] 05/13/2020 08:09:14
I just tried and driver.setBrakeIntensity(0)  is not raising any warning for me, you may have another call to driver.setBrakeIntensity with a negative value somewhere in your code.

##### ♥花怜♥ 05/13/2020 08:10:36
but it says uses 0 instead and when I write setBrakeIntensity(1)  it gaves same warning with ,used 1 instead

##### David Mansolino [Cyberbotics] 05/13/2020 08:11:17
but are you sure you don't have any call with a value smaller than 0? Because for me when I call with 0 I don't have any warning at all.

##### ♥花怜♥ 05/13/2020 08:12:00
Okay I'll check again thank you so much :)

##### David Mansolino [Cyberbotics] 05/13/2020 08:12:06
You're welcome

##### lojik 05/13/2020 14:51:20
Hello everyone, how can we help to document webots ? I would be happy to take part to improve it.



I think there is a mistake on the following part : [https://www.cyberbotics.com/doc/reference/worldinfo](https://www.cyberbotics.com/doc/reference/worldinfo) on the basicTimeStep part it is written that the minimum value could be 0.001 (one microsecond), but in the table at the beginning, the variable should be [1, inf). If we put less than 1, the simulation does not start in the example accelerometer.

##### David Mansolino [Cyberbotics] 05/13/2020 14:52:55
Hi, thank you for pointing this out, you can edit this directly on github and create a PR for merging your changes, here is the editor (you need a Github account): [https://github.com/cyberbotics/webots/edit/master/docs/reference/worldinfo.md](https://github.com/cyberbotics/webots/edit/master/docs/reference/worldinfo.md)

##### lojik 05/13/2020 14:55:35
Thank you, I already have a github account so I will do that. The right way is to fork the repository and then purpose a pull request with my changes ?

##### David Mansolino [Cyberbotics] 05/13/2020 14:56:55
Yes exactly.

##### lojik 05/13/2020 15:06:06
Do you prefer to do the pull request directly in master or in an other branch ?

##### David Mansolino [Cyberbotics] 05/13/2020 15:07:12
For doc correction you can target master directly

##### Simon Steinmann [Moderator] 05/13/2020 15:22:20
`@David Mansolino`  I made a commit here [https://github.com/cyberbotics/webots/edit/master/docs/reference/supervisor.md](https://github.com/cyberbotics/webots/edit/master/docs/reference/supervisor.md)

##### David Mansolino [Cyberbotics] 05/13/2020 15:25:07
Ok perfect, can you then open a pull-request from the branch where you did the commit so that we can review and merge it?

##### Simon Steinmann [Moderator] 05/13/2020 15:26:19
I can't find my commit

##### David Mansolino [Cyberbotics] 05/13/2020 15:26:46
Did you fork the repo?


> I can't find my commit

`@Simon Steinmann` me neither

##### Simon Steinmann [Moderator] 05/13/2020 15:27:46
great 😩


I submitted it April 30th, any way to check all activity? perhaps I submited it to a weird branch. Not that familiar with github

##### David Mansolino [Cyberbotics] 05/13/2020 15:35:21
Let me check if I can find a stale branch, by the way what is your Github username?

##### Simon Steinmann [Moderator] 05/13/2020 15:37:33
simon-steinmann

##### David Mansolino [Cyberbotics] 05/13/2020 15:40:17
Thank you, I will check and let you know

##### Olivier Michel [Cyberbotics] 05/13/2020 15:53:33
`@Simon Steinmann`: It's here [https://github.com/cyberbotics/webots/compare/master...Simon-Steinmann:patch-1](https://github.com/cyberbotics/webots/compare/master...Simon-Steinmann:patch-1)


You have to click the "Create pull request" button.

##### Simon Steinmann [Moderator] 05/13/2020 15:55:41
`@Olivier Michel`  thank you so much <3. I created a pull request

##### Olivier Michel [Cyberbotics] 05/13/2020 15:58:07
Thank you. We will review it soon.

##### prubhtej Singh 05/19/2020 19:10:22
I just had a small query.


When was documentation last updated ?

##### David Mansolino [Cyberbotics] 05/20/2020 04:50:52
Hi, the documentation is updated directly from our Github repository, you can see all the latest changes here: [https://github.com/cyberbotics/webots/tree/master/docs](https://github.com/cyberbotics/webots/tree/master/docs)

##### prubhtej Singh 05/20/2020 05:31:12
Thanks for the reply. I'll definitely check it out.

##### David Mansolino [Cyberbotics] 05/20/2020 05:37:11
You're welcome

##### NitishGadangi 06/06/2020 18:47:41
Hello `@Olivier Michel` , This is regarding Season Of Docs 2020

I have mailed you the details about me and few doubts about the idea I am interested in.

Could you please check that out and ping me back

##### Olivier Michel [Cyberbotics] 06/08/2020 06:20:06
`@NitishGadangi`: Sure I will.

##### ana.dospinescu 06/16/2020 20:17:02
Hello!

Can somenone help me with the equivalent of functions in Webots R2020a version for:

wb\_differential\_wheels\_set\_speed

wb\_differential\_wheels\_enable\_encoders

wb\_differential\_wheels\_set\_encoders

##### David Mansolino [Cyberbotics] 06/17/2020 05:26:17
Hi, in R2020a, you should instead use the right and left motor instead.

```
wb_differential_wheels_set_speed
```

Becomes something like:

```
  WbDeviceTag left_motor = wb_robot_get_device("left wheel motor");
  WbDeviceTag right_motor = wb_robot_get_device("right wheel motor");
  wb_motor_set_position(left_motor, INFINITY);
  wb_motor_set_position(right_motor, INFINITY);
  wb_motor_set_velocity(left_motor, 0.0);
  wb_motor_set_velocity(right_motor, 0.0);
```

And for the encoders, you should use instead the position sensors:

```
// get a handler to the position sensors and enable them.
WbDeviceTag left_position_sensor = wb_robot_get_device("left wheel sensor");
WbDeviceTag right_position_sensor = wb_robot_get_device("right wheel sensor");
wb_position_sensor_enable(left_position_sensor, TIME_STEP);
wb_position_sensor_enable(right_position_sensor, TIME_STEP);
double left_encoder_value = wb_position_sensor_get_value(left_position_sensor);
double right_encoder_value = wb_position_sensor_get_value(right_position_sensor);
```

##### ana.dospinescu 06/17/2020 09:41:50
`@David Mansolino` Thank you!

##### David Mansolino [Cyberbotics] 06/17/2020 09:42:18
You're welcome

##### Simon Steinmann [Moderator] 07/07/2020 11:41:29
`@David Mansolino` I created a PR [https://github.com/cyberbotics/webots/pull/1879](https://github.com/cyberbotics/webots/pull/1879)

##### David Mansolino [Cyberbotics] 07/07/2020 11:51:08
Thank you, we will have a look soon!

##### Laojiang 07/20/2020 02:21:35
Hello, how can I download the documentation like user guide?

##### David Mansolino [Cyberbotics] 07/20/2020 05:36:54
This is unfortunaely not possible. However you can view it offline in Webots from the 'Help' menu.

##### lance 08/19/2020 00:08:18
Hi, in a project I am trying to write a adaptive controller for the DJI  mavic 2 pro drone and, therefore, require some detailed parameters of the drone model. I have read the proto file and I am still confused about where to find parameters like moment of inertia around 3 axis, total mass of the drone, and distance from center of mass to the rotor. I am wondering where I can find those parameters? Thanks in advance！

##### David Mansolino [Cyberbotics] 08/19/2020 05:44:59
Hi `@lance`, you can get many of these information directly in Webots, if you select the drone, in the node editor (part below the scene-tree) you have a 'Mass' tab that allows you to retrieve many information. Then the simplest solution to get the rotor/propeller position, the simplest solution is to convert temporarily the PROTO node in Base node (right clik on the ndoe in the scene-tree => 'Convert to Base Node(s)') then you can select the propeller node and chek it's position (relatively to any parent node in the 'position' tab of the node editor.

##### lance 08/20/2020 00:11:27
Thank you `@David Mansolino` ! In the mass tab, it seems that moment of inertia is only shown with excluding descendants option, do I have to calculate the moment of inertia including descendants by myself?

##### David Mansolino [Cyberbotics] 08/20/2020 05:20:47
`@lance` what you can do is to convert the PROTO node to base node (right click on the node in the scene-tree => Convert to Base Node(s))


Then you will be able to select the children Solid nodes and get their inertia matrix too.

##### Kricklobderno 08/21/2020 11:31:48
Hi, How can I use display node? When I add it to the child node of camera controller crashes.

##### David Mansolino [Cyberbotics] 08/21/2020 11:33:36
Hi, you should have a look at the examples provided within Webots, e.g. [https://cyberbotics.com/doc/guide/samples-devices#display-wbt](https://cyberbotics.com/doc/guide/samples-devices#display-wbt)

##### Kricklobderno 08/21/2020 16:57:44
But Can I put the display node to camera as child node? I want to achieve the hough circle transform by taking frames from the camera, processing it and after than showing it to display screen.

##### David Mansolino [Cyberbotics] 08/24/2020 05:51:00
You don't need to put it in the camera as child to do this, you just need to retrieve the image of the camera, process it and then use the display functions to draw on it: [https://cyberbotics.com/doc/reference/display#display-functions](https://cyberbotics.com/doc/reference/display#display-functions)

##### Kricklobderno 08/24/2020 10:15:49
> You don't need to put it in the camera as child to do this, you just need to retrieve the image of the camera, process it and then use the display functions to draw on it: [https://cyberbotics.com/doc/reference/display#display-functions](https://cyberbotics.com/doc/reference/display#display-functions)

`@David Mansolino` Thank you. I achieved it as you refer.

##### David Mansolino [Cyberbotics] 08/24/2020 10:16:57
You're welcome

##### Awadhut 09/15/2020 01:30:32
Hi guys. I have a query about use of sensors in webots. Specifically, I want to poll pointcloud data and publish it on a rostopic, just like one that could be obtained from a stereo camera like the intel realsense.



I am new to webots and found it hard to find resources to do this. Can somebody point me to some examples for achieving this?

##### David Mansolino [Cyberbotics] 09/15/2020 05:07:26
Hi `@Awadhut`, the device you are looking for is the Range-finder: [https://www.cyberbotics.com/doc/reference/rangefinder](https://www.cyberbotics.com/doc/reference/rangefinder)


If you use it together with the default 'ros' controller ([https://cyberbotics.com/doc/guide/using-ros](https://cyberbotics.com/doc/guide/using-ros)), it will publish a depth image: [https://www.cyberbotics.com/doc/reference/rangefinder?tab-language=ros#wb\_range\_finder\_get\_range\_image](https://www.cyberbotics.com/doc/reference/rangefinder?tab-language=ros#wb_range_finder_get_range_image)


If you want directly a ROS point cloud, an alternative is the lidar node: [https://www.cyberbotics.com/doc/reference/lidar?tab-language=ros#wb\_lidar\_get\_point\_cloud](https://www.cyberbotics.com/doc/reference/lidar?tab-language=ros#wb_lidar_get_point_cloud)


In any case, to get familiar with the Webots-ros interface, you should probably read this:

[http://wiki.ros.org/webots\_ros](http://wiki.ros.org/webots_ros)

[http://wiki.ros.org/webots\_ros/Tutorials/Sample%20Simulations](http://wiki.ros.org/webots_ros/Tutorials/Sample%20Simulations)

##### Simon Steinmann [Moderator] 09/21/2020 09:17:21
`@Stefania Pedrazzi` I created an issue about the high cpu usage on <extern> waiting


another question: I'm working on Reinforcement learning, and I'm wondering how much overhead there is, and if webots can be launched in a minimal way without GUI. Ultimateley, it would be great to be able to launch many simulation instances for parralelized learning


or would it be better to launch multiple robot instances in the same simulation to train

##### Stefania Pedrazzi [Cyberbotics] 09/21/2020 09:23:09
usually it is better to run multiple instances of Webots.

It is not possible to launch Webots without GUI, but there are options to avoid useless renderings:

- start webots with `--batch` and `--minimize` options

- run the simulation in `fast` mode (`--mode=fast` in starting option) to disable rendering of the main 3D view

##### Simon Steinmann [Moderator] 09/21/2020 09:37:08
webots has a fairly large memory footprint. 1.1GB with only a very small and simple simulation. Any methods to decrease that?


990MB of that is 'heap', only 113MB is the engine
%figure
![unknown.png](https://cdn.discordapp.com/attachments/565155720933146637/757536398948565033/unknown.png)
%end


is the heap shared between multiple instances?


I have very limited understanding of memory stacks, heaps and all that

##### Stefania Pedrazzi [Cyberbotics] 09/21/2020 09:43:43
Why are you comparing with the `libQtWebEngineCore`? Note that this is only a minimal part of the Webots application or even a Qt application that is just used for showing the documentation and robot window.


By the way I don't think that the heap is shared between different processes.


We regularly run successfully multiple Webots instances on power enough machines.

##### Simon Steinmann [Moderator] 09/21/2020 09:56:08
is there  documentation for multiple instances?

##### Stefania Pedrazzi [Cyberbotics] 09/21/2020 09:56:42
no. What kind of documentation do you need?

##### Simon Steinmann [Moderator] 09/21/2020 09:57:28
I remember reading somewhere, that you have to specify the PID of the webots process you want to connect to


let's say I wanna run 10 instances of the same simulation with the same robot


and the same controller

##### Stefania Pedrazzi [Cyberbotics] 09/21/2020 09:58:21
Are you using ROS or extern controllers?


Otherwise if the simulation quits itself, you don't need to know the PID of the process

##### Simon Steinmann [Moderator] 09/21/2020 10:02:16
[https://www.cyberbotics.com/doc/guide/running-extern-robot-controllers#multiple-concurrent-simulations](https://www.cyberbotics.com/doc/guide/running-extern-robot-controllers#multiple-concurrent-simulations)


found it


gonna try it out


for larger scale Reinforcement Learning training, it would be very beneficial, if webots could be launched in a minimal way. Maybe a bit like gazebo server. Where only the absolute base things get loaded. 1,1 GB is quite a bit, if we want to scale it up. Deep Neural Networks can eat up quite some memory too


can you point me to a way in the code, or documentation, where the different components get loaded. Or do you know of some tools, to inspect memory allocation and its sources?


I already got pretty far with webots over the weekend (based on my previous work). Where I can train a robotic arm in a openai style environment. And I got it really fast. One simulation step takes less than 1ms, including inverse kinematics, simulation, get\_obs and reward calculation


Plus webots excellent API support makes it an amazing tool


But I'm worried about scalability

##### Stefania Pedrazzi [Cyberbotics] 09/21/2020 10:10:20
The starting options I pointed out are the way to start Webots in the minimal way.

To inspect memory you could use `valgrind` [https://github.com/cyberbotics/webots/wiki/Valgrind](https://github.com/cyberbotics/webots/wiki/Valgrind)

##### Simon Steinmann [Moderator] 09/21/2020 10:11:00
I tried started webots like you suggested:

webots --batch --minimize --mode=fast

still 1,1GB memory per instance


thanks, I'll have a look at Valgrind


how do I compile webots in debug mode?


And which branch should I use? I always install the latest nightly with the tar method


which is the correct branch for R2021a?


develop?


<<<<<<< HEAD
[https://github.com/cyberbotics/webots/wiki/Linux-installation#build-webots](https://github.com/cyberbotics/webots/wiki/Linux-installation#build-webots) pretty sure that should say
=======
[https://github.com/cyberbotics/webots/wiki/Linux-installation#build-webots](https://github.com/cyberbotics/webots/wiki/Linux-installation#build-webots) pretty sure that should say 
>>>>>>> 39b55d30

"For example, type make -j12 on a CPU with six cores and hyper-threading." and not "four cores"

##### R\_ 09/21/2020 10:48:04
Hi! is there an example for closed loop control of a robot in the sample worlds?

##### Stefania Pedrazzi [Cyberbotics] 09/21/2020 10:59:36
`@Simon Steinmann` to compile in debug mode simply type `make debug -jX`.  For R2021a you have to choose the `develop` branch . I will fix the number of cores in the documentation.

##### Simon Steinmann [Moderator] 09/21/2020 11:00:17
`@Stefania Pedrazzi` thanks! Please add the 'debug' as well in the documentation


it is 'debug' and not '-debug' or '--debug' ?

##### Stefania Pedrazzi [Cyberbotics] 09/21/2020 11:01:14
yes, it is `make debug`. This a standard Makefile command

##### Simon Steinmann [Moderator] 09/21/2020 11:01:21
thx 🙂


but please include it in the documentation. Not everyone is very familiar with compiling (points at myself) 😄

##### Stefania Pedrazzi [Cyberbotics] 09/21/2020 11:09:11
`@R_` there is an example of PID control here: [https://www.cyberbotics.com/doc/guide/samples-devices#position\_sensor-wbt](https://www.cyberbotics.com/doc/guide/samples-devices#position_sensor-wbt)

##### Justin Fisher 09/21/2020 11:09:14
> Hi! is there an example for closed loop control of a robot in the sample worlds?

`@R_` Many of the sample controllers probably count as "closed loop control".  E.g., one that comes to mind is the Lego Mindstorms sample ([https://cyberbotics.com/doc/guide/mindstorms](https://cyberbotics.com/doc/guide/mindstorms)) that maintains a brightness reading on its sensors to follow a line on the ground.   Or is that not what you were hoping for?

##### Stefania Pedrazzi [Cyberbotics] 09/21/2020 11:12:01
> but please include it in the documentation. Not everyone is very familiar with compiling (points at myself) 😄

`@Simon Steinmann` the wiki page already points out that you can get all the available targets (including for debugging) by running `make help`.

##### Simon Steinmann [Moderator] 09/21/2020 11:12:46
😅  reading would help


but I discovered a potential problem


cat scripts/install/bashrc.linux >> ~/.bashrc


this script assumes home/user/webots install


it will screw things up if people install it somewhere else

##### R\_ 09/21/2020 11:14:08
Thank you! `@Justin Fisher` `@Stefania Pedrazzi`

##### Simon Steinmann [Moderator] 09/21/2020 11:15:20

%figure
![unknown.png](https://cdn.discordapp.com/attachments/565155720933146637/757560595988873246/unknown.png)
%end

##### Stefania Pedrazzi [Cyberbotics] 09/21/2020 11:15:44
`@Simon Steinmann` you should properly set the `WEBOTS_HOME` environment variable

##### Simon Steinmann [Moderator] 09/21/2020 11:15:55
it is properly set



%figure
![unknown.png](https://cdn.discordapp.com/attachments/565155720933146637/757561010591629372/unknown.png)
%end

##### Stefania Pedrazzi [Cyberbotics] 09/21/2020 11:17:23
Did you adjust the bashrc values to match your environment?


for ros issue you should try to reset the `ROS_DISTRO` variable before compiling Webots

##### Simon Steinmann [Moderator] 09/21/2020 11:26:03
I fixed it, for some reason, resources/webots\_ros was modified. I reverted the change and  pulled again


`@Stefania Pedrazzi` valgrind failed. it is version 3.13.0
%figure
![unknown.png](https://cdn.discordapp.com/attachments/565155720933146637/757564208928784395/unknown.png)
%end


should I do the 3.12 fix, mentioned in the documentation?

##### Stefania Pedrazzi [Cyberbotics] 09/21/2020 11:31:03
you should first check that the LD\_LIBRARY\_PATH contains `$WEBOTS_HOME/lib/webots`

##### Simon Steinmann [Moderator] 09/21/2020 11:31:44
let me check, it seems the old installation is still interfering


I fixed the LD\_LIBRARY\_PATH to only include the new directory and recompiled. Still getting this error
%figure
![unknown.png](https://cdn.discordapp.com/attachments/565155720933146637/757569019434893372/unknown.png)
%end

##### Stefania Pedrazzi [Cyberbotics] 09/21/2020 11:51:36
this seems a configuration issue and not a valgrind issue.

do you get the same error if you start webots only with `bin/webots-bin` (without valgrind)?

##### Simon Steinmann [Moderator] 09/21/2020 11:53:38
that started fine. I'm now redoing everything in /home/webots


`@Stefania Pedrazzi` my apologies, the -j12 for a 4 core was correct. "make help" tells me to do -j18, as I have a 6 core multithreaded cpu. It's cpu-threads * 1.5


maybe mention in the documentation to just run "make help" to get the correct command

##### Stefania Pedrazzi [Cyberbotics] 09/21/2020 13:35:17
Yes, I didn't change it at the end, because the computation was correct.


> maybe mention in the documentation to just run "make help" to get the correct command

`@Simon Steinmann` it is already mentioned in the wiki page

##### Simon Steinmann [Moderator] 09/21/2020 13:36:35
In the end it doesnt matter much, but a note, that the number is different from your threadcount, could help

##### Stefania Pedrazzi [Cyberbotics] 09/21/2020 13:37:27
There is no correct or wrong number of threads to use. The one printed in the help message is just a suggestion.

##### Meenakshi Prabhakar 10/11/2020 15:50:33
is there any example code for a 4 wheeled robot with line following and obstacle avoidance ?......

##### Stefania Pedrazzi [Cyberbotics] 10/12/2020 06:25:39
`@Meenakshi Prabhakar` you could check the code of the `e-puck_line_demo.wbt` simulation: [https://www.cyberbotics.com/doc/guide/epuck#e-puck\_line\_demo-wbt](https://www.cyberbotics.com/doc/guide/epuck#e-puck_line_demo-wbt)

the e-puck has only two wheels, but you should be able to easily apply it to a 4-wheeled robot

##### Soft\_illusion 10/26/2020 00:15:02
`@Meenakshi Prabhakar` and `@Stefania Pedrazzi` have a look at [https://youtu.be/l0JuUM58nOs](https://youtu.be/l0JuUM58nOs) there is also a tutorial to make a custom 4 wheel robot in this series.

##### mø 11/04/2020 18:56:14
Where can I find component ratings like power usage etc. for the motors/sensors I used? Most of them are standard commercialized ones, so  how can i find them?

##### R\_ 11/07/2020 19:50:42
Is there an opensource library to test RL on Webots example robots, perhaps similar to this: [https://gist.github.com/mikko/424018819ba3cb10f5780cb7c74cbfb7](https://gist.github.com/mikko/424018819ba3cb10f5780cb7c74cbfb7)

##### Stefania Pedrazzi [Cyberbotics] 11/09/2020 07:30:58
`@mø` Which information do you need exactly?

You can find all the information about a Webots sensor/motor in the PROTO file that defines it or in the documentation page:

- [https://www.cyberbotics.com/doc/guide/actuators](https://www.cyberbotics.com/doc/guide/actuators)

- [https://www.cyberbotics.com/doc/guide/sensors](https://www.cyberbotics.com/doc/guide/sensors)

But usually Webots models doesn't contain power usage information,  so you should look at the web site of the motor/sensor producer to retrieve these values.

##### vinwan 11/19/2020 07:28:39
How can i use python multiprocessing module in webots?

##### Darko Lukić [Cyberbotics] 11/19/2020 07:58:25
Hello `@vinwan` , Webots should support the Python multiprocessing module out-of-the-box. Just make sure everything is synced with `step()`

##### vinwan 11/19/2020 09:18:48
Hello `@Darko Lukić`  Thank you for replying . I just started using webots and i don't know how to sync everything with step() . Is there any documentation i can read about it ?

##### Darko Lukić [Cyberbotics] 11/19/2020 10:53:34
`@vinwan` Welcome to Webots!



Yes, here is a reference for the `step()`  function:

[https://cyberbotics.com/doc/reference/robot#wb\_robot\_step](https://cyberbotics.com/doc/reference/robot#wb_robot_step)



And here is useful guide on how to write a cotroller:

[https://cyberbotics.com/doc/guide/controller-programming?tab-language=python](https://cyberbotics.com/doc/guide/controller-programming?tab-language=python)



Make sure you have gone through the tutorials first:

[https://cyberbotics.com/doc/guide/tutorials?tab-language=python](https://cyberbotics.com/doc/guide/tutorials?tab-language=python)

##### F\_Nadi 11/21/2020 11:50:37
Hello guys, I want to rotate my robot exactly 30 degrees to the right in Webots R2019b version. But sometimes my robot is rotated less than 30 degrees. Would you please help me to tackle this problem?

##### KajalGada 11/22/2020 02:57:28
I was about to ask for webot time step documentation. Curious question: is there a reason I see multiples of 32 for time step usage in examples?


`@F_Nadi` I have been working on rotation robots in webots. While I got it to rotate to a certain degree. It was not always exact. I saw error accumulating over time. My best guess is slight mismatch between timings in when sensor was measured (to get position of robot) and when motor commands were executed. Which in some ways represents real world - you can't have exact turns.



For your references, how I turn robot based on speed and timing: [https://youtu.be/CDOrTKQAOqs](https://youtu.be/CDOrTKQAOqs)

##### Olivier Michel [Cyberbotics] 11/23/2020 07:58:05
`@KajalGada`: there is actually a reason for using a multiple of 32 millisecond for the controller step: it is easy to divide by two several times. And that can be useful. Let's imagine you choose a `WorldInfo.basicTimeStep` of 32 milliseconds and a robot controller step of 32 milliseconds, so that both are in sync, which is optimal performance-wise. But, it turns out that the physics of your simulation is unstable. Then, dividing the `WorldInfo.basicTimeStep`, so that you get 16 should help improving the stability and will not affect the controller program as both will be in sync every two basic time step. If dividing by two is not enough, you can divide by two again and get 8, and continue with 4, 2 and 1. In every case, your controller will be in sync with the simulation physics step, which contributes to make the simulation efficient and stable.

##### F\_Nadi 11/24/2020 07:31:05
Thanks `@KajalGada`

##### KajalGada 11/25/2020 01:16:49
That is smart, thank you for the explaination Olivier 🙂

##### j-ub 12/03/2020 13:30:30
Hi there! I'm trying to control a quadricopter iin webots by using ROS and extern controller from VisualStudio code. I previously made the controller in C and runned it from the webots interface but I'm bit lost about how to face the new requirements (extern controller+ROS). I got how the . launch file is running the .wbt file but i don't know the way the .cpp node is joining with the quadricopter (mavic2pro) in the simulation and providing it of a controller. So.. I have few question i would be glad if someone could guide me a bit through.. 1st.- Is this the only way to work with webots+extern\_controller+ROS?.. It is necessary to use the .cpp file in src folder?, 2nd.- Could the .cpp file be replaced for a .py file so i won't have to C++ programming? and 3rd.- If the answer of 2nd question is a "no".. there is some documentation explaining the complete\_test.cpp file or at least the robot\_information\_parser file? The code looks bit wide and complex for me.. Thank in advance:)

##### Darko Lukić [Cyberbotics] 12/03/2020 13:48:12
<<<<<<< HEAD
Hello `@j-ub`
=======
Hello `@j-ub` 
>>>>>>> 39b55d30

>  Is this the only way to work with webots+extern\_controller+ROS

If you use ROS1, you can choose the `ros` controller instead of `<extern>` and it will create a ROS interface. In that way you avoid using the external controller.



> It is necessary to use the .cpp file in src folder?

No, you can use e.g. Python as well. Check this file out:

[https://github.com/cyberbotics/webots\_ros/blob/master/launch/webots\_ros\_python.launch](https://github.com/cyberbotics/webots_ros/blob/master/launch/webots_ros_python.launch)



Let me know if this covers 3rd question as well 🙂

##### j-ub 12/03/2020 14:10:37
well.. first of all thank you for your quick answer:) . Maybe I didin't explain myself good enought in the 3rd question xd, It could be changed for the following "Is it some documentation wider than the one that become inside the complete\_test and the robot\_information\_parser file?" But for the moment, I think I'm going to investigate deeper about how to use the ros controller instead the <extern> one and .py files so your answer is good enought for me. Thanks a lot!

##### Darko Lukić [Cyberbotics] 12/03/2020 14:38:40
Maybe these tutorials:

[http://wiki.ros.org/webots](http://wiki.ros.org/webots)

[http://wiki.ros.org/webots\_ros/Tutorials/Sample%20Simulations](http://wiki.ros.org/webots_ros/Tutorials/Sample%20Simulations)

[https://cyberbotics.com/doc/guide/tutorial-8-using-ros](https://cyberbotics.com/doc/guide/tutorial-8-using-ros)



And each Webots node has a `ROS` tab that serves as a ROS API reference, e.g.:

[https://cyberbotics.com/doc/reference/distancesensor?tab-language=ros#distancesensor-functions](https://cyberbotics.com/doc/reference/distancesensor?tab-language=ros#distancesensor-functions)



In case you choose to switch to ROS2 the documentation is here:

[https://github.com/cyberbotics/webots\_ros2/wiki](https://github.com/cyberbotics/webots_ros2/wiki)

##### j-ub 12/03/2020 15:33:48
I have already made the tutorials anyway I guess I should dedicate a bit more time understanding how those examples work.. The biggest problem I have I think is I don't really understand how all is "inter-connected". For example, could you tell me how the nodes ros\_controller.py and ros\_python.py work together and why in this case the controller is setted up as a extern controller? And.. sorry.., last question:) could I set in this example (webots\_ros\_python) the controller field as ros controller and make it work somehow? P.S.: I think I am fine with ROS1.


probably the questions need a wide explanation.. maybe due to my lack of knowledge in this subject.. anyway whatever info or ideas for a better understanding will be gladly taken. thanks again

##### Darko Lukić [Cyberbotics] 12/03/2020 15:41:06
> For example, could you tell me how the nodes ros\_controller.py and ros\_python.py work together

`ros_controller.py` is an example of a ROS node, not relavant to Webots. It just makes the robot do something.

 `ros_python.py` is a ROS driver for Webots. It "converts" a Webots API (a part of the API relavant to your robot) to a ROS interface.


> could I set in this example (webots\_ros\_python) the controller field as ros controller and make it work somehow?

Yes. Just make sure the ROS client libraries can be included (`rospy`, `std_msgs` and similar).


Under-the-hood it looks something like this:

```md
             `ros_controller.py`
                      |
<<<<<<< HEAD
               (TCPROS/UDPROS)
=======
               (TCPROS/UDPROS) 
>>>>>>> 39b55d30
                      |      
               `ros_python.py`
                      |
(Webots protocol based on a shared memory and pipes)
                      |
               Webots simulator
```

##### j-ub 12/03/2020 16:00:51
Ok, that was very revealing. thanks `@Darko Lukić` for clarifying those many doubts, now I have some work waiting for me 😉

##### Darko Lukić [Cyberbotics] 12/03/2020 16:03:23
Great, let us know if we can help you with something else 🙂

##### j-ub 12/03/2020 16:05:58
Sure, I will. Have a nice evening!

##### Darko Lukić [Cyberbotics] 12/03/2020 17:18:36
Thanks, have a nice evening!

##### j-ub 12/04/2020 14:18:04
Hello! I’m here again luckily faster than I guessed. I figured how to make it work as a .py node launched with ROS+ extern controller. I made a simple controller for the mavic2pro robot which is only setting the propellers velocity and getting the imu values which i want to print in the console (webots console or ubuntu terminal..)


The point is when I’m trying to print anything (before the main loop or inside the main loop) I can’t see it nowhere and I guess it is been printed somewhere.. Could I have some help about this matter?



Thanks in advance

##### Darko Lukić [Cyberbotics] 12/04/2020 15:31:29
The external Webots controller doesn't print to Webots console, but to the terminal from which it is launched. Then you should check whether the standard output is redirected to `screen`:

```
output="screen"
```

[http://wiki.ros.org/roslaunch/XML/node](http://wiki.ros.org/roslaunch/XML/node)

##### j-ub 12/04/2020 15:48:49
Oh! That is just way easier than the thing i was trying to do. Thanks again `@Darko Lukić`


I was trying to make the .launch file openning another .py script that could print all in a new terminal.. So.. thanks:)

##### Diego Rojas 12/07/2020 19:26:28
Is it possible to change a robot end effector dynamically during a running simulation? I currently have three end effectors for my robot and I need those three tools to complete a robot repair in simulation. I want to change the robot tool while the simulation is running to demonstrate a complete robotic repair. Currently, I have to restart the simulation and load a new end effector with controller every time I want to switch EE.

##### Olivier Michel [Cyberbotics] 12/08/2020 06:36:15
Yes, this is possible using a supervisor to remove the node corresponding to the tool from the tool slot and add a new node corresponding to the new tool in the tool slot. You will however need to use the latest nightly builds of Webots R2021a.

##### Diego Rojas 12/08/2020 06:43:07
`@Olivier Michel` Sounds great! This may be a silly question, but is Webots R2021a passing on Ros2 foxy? I have ros2, moveit2, working with the universal packages in webots R2019b. Are the ros2\_universal\_robot packages the same in R2021a?

##### Olivier Michel [Cyberbotics] 12/08/2020 06:46:09
<<<<<<< HEAD
Yes, exactly the same.
=======
Yes, exactly the same.
>>>>>>> 39b55d30
<|MERGE_RESOLUTION|>--- conflicted
+++ resolved
@@ -310,11 +310,7 @@
 How would you create a custom chassy
 
 ##### Stefania Pedrazzi [Cyberbotics] 10/28/2019 07:11:24
-<<<<<<< HEAD
 `@dreamerz` what do you mean exactly? a complete one including wheels or just a solid piece?
-=======
-`@dreamerz` what do you mean exactly? a complete one including wheels or just a solid piece? 
->>>>>>> 39b55d30
 
 Did you already look at the tutorials? [https://www.cyberbotics.com/doc/guide/tutorial-6-4-wheels-robot](https://www.cyberbotics.com/doc/guide/tutorial-6-4-wheels-robot)
 
@@ -521,11 +517,7 @@
 Hi I'm probably asking a really basic thing but I couldn't solve. I was trying to simulate a city I added roads etc everything was fine but when I added the car it's buries into the road. How can I solve it?
 
 ##### David Mansolino [Cyberbotics] 01/22/2020 07:01:55
-<<<<<<< HEAD
-Hi `@İchigogo`, the first thing to check is to make sure that you did define the properties of the contact between the ground and the wheels of the car. You should have a contactProperties with a `softCFM` around  1e-05 and a `coulombFriction` around 8. You can for example simply copy paste the contectProperties from the city world: [https://github.com/cyberbotics/webots/blob/master/projects/vehicles/worlds/city.wbt#L13-L73](https://github.com/cyberbotics/webots/blob/master/projects/vehicles/worlds/city.wbt#L13-L73)
-=======
 Hi `@♥花怜♥`, the first thing to check is to make sure that you did define the properties of the contact between the ground and the wheels of the car. You should have a contactProperties with a `softCFM` around  1e-05 and a `coulombFriction` around 8. You can for example simply copy paste the contectProperties from the city world: [https://github.com/cyberbotics/webots/blob/master/projects/vehicles/worlds/city.wbt#L13-L73](https://github.com/cyberbotics/webots/blob/master/projects/vehicles/worlds/city.wbt#L13-L73)
->>>>>>> 39b55d30
 
 ##### ♥花怜♥ 01/22/2020 08:00:31
 Thank you 😃
@@ -537,11 +529,7 @@
 I'm trying to make image progressing. I get data with << data = camera. getImage() >> but I can't display it with cv2.imshow( data )   what should I do?
 
 ##### David Mansolino [Cyberbotics] 01/27/2020 07:10:51
-<<<<<<< HEAD
-Hi `@İchigogo`, Webots provides an example of controller in python using cv2 to process a camera images: [https://github.com/cyberbotics/webots/blob/master/projects/samples/robotbenchmark/visual\_tracking/controllers/visual\_tracking/visual\_tracking.py](https://github.com/cyberbotics/webots/blob/master/projects/samples/robotbenchmark/visual_tracking/controllers/visual_tracking/visual_tracking.py)
-=======
 Hi `@♥花怜♥`, Webots provides an example of controller in python using cv2 to process a camera images: [https://github.com/cyberbotics/webots/blob/master/projects/samples/robotbenchmark/visual\_tracking/controllers/visual\_tracking/visual\_tracking.py](https://github.com/cyberbotics/webots/blob/master/projects/samples/robotbenchmark/visual_tracking/controllers/visual_tracking/visual_tracking.py)
->>>>>>> 39b55d30
 
 You can't simply use 'data' as a cv2 image, you have to convert it somehow (see for example: [https://stackoverflow.com/questions/17170752/python-opencv-load-image-from-byte-string?answertab=oldest#tab-top](https://stackoverflow.com/questions/17170752/python-opencv-load-image-from-byte-string?answertab=oldest#tab-top))
 
@@ -551,13 +539,8 @@
 ##### David Mansolino [Cyberbotics] 01/27/2020 07:51:38
 You're welcome
 
-<<<<<<< HEAD
-##### İchigogo 01/30/2020 00:48:26
+##### ♥花怜♥ 01/30/2020 00:48:26
 Hi! Sorry for disturbing you again. I converted the data and made the image progressing. I want to show it with display screen. I have something like
-=======
-##### ♥花怜♥ 01/30/2020 00:48:26
-Hi! Sorry for disturbing you again. I converted the data and made the image progressing. I want to show it with display screen. I have something like 
->>>>>>> 39b55d30
 
 <<
 
@@ -570,11 +553,7 @@
  when I use cv2 to show I can see the processed image  but when I use display it shows somewhere else in the simulation with 90° rotation where I'm doing wrong? And I'm really sorry for asking too many questions I really tried for days but couldn't solve.
 
 ##### David Mansolino [Cyberbotics] 01/30/2020 06:23:01
-<<<<<<< HEAD
-Hi `@İchigogo` if I am not wrong cv2 inverts X and Y coordinate compared to Webots Displays, you should therefore inverse the x an y of your array before converting it to list.
-=======
 Hi `@♥花怜♥` if I am not wrong cv2 inverts X and Y coordinate compared to Webots Displays, you should therefore inverse the x an y of your array before converting it to list.
->>>>>>> 39b55d30
 
 Probably the `numpy.swapaxes` function can help you, with something like this (not tested):
 
@@ -1343,11 +1322,7 @@
 develop?
 
 
-<<<<<<< HEAD
 [https://github.com/cyberbotics/webots/wiki/Linux-installation#build-webots](https://github.com/cyberbotics/webots/wiki/Linux-installation#build-webots) pretty sure that should say
-=======
-[https://github.com/cyberbotics/webots/wiki/Linux-installation#build-webots](https://github.com/cyberbotics/webots/wiki/Linux-installation#build-webots) pretty sure that should say 
->>>>>>> 39b55d30
 
 "For example, type make -j12 on a CPU with six cores and hyper-threading." and not "four cores"
 
@@ -1563,11 +1538,7 @@
 Hi there! I'm trying to control a quadricopter iin webots by using ROS and extern controller from VisualStudio code. I previously made the controller in C and runned it from the webots interface but I'm bit lost about how to face the new requirements (extern controller+ROS). I got how the . launch file is running the .wbt file but i don't know the way the .cpp node is joining with the quadricopter (mavic2pro) in the simulation and providing it of a controller. So.. I have few question i would be glad if someone could guide me a bit through.. 1st.- Is this the only way to work with webots+extern\_controller+ROS?.. It is necessary to use the .cpp file in src folder?, 2nd.- Could the .cpp file be replaced for a .py file so i won't have to C++ programming? and 3rd.- If the answer of 2nd question is a "no".. there is some documentation explaining the complete\_test.cpp file or at least the robot\_information\_parser file? The code looks bit wide and complex for me.. Thank in advance:)
 
 ##### Darko Lukić [Cyberbotics] 12/03/2020 13:48:12
-<<<<<<< HEAD
 Hello `@j-ub`
-=======
-Hello `@j-ub` 
->>>>>>> 39b55d30
 
 >  Is this the only way to work with webots+extern\_controller+ROS
 
@@ -1633,11 +1604,7 @@
 ```md
              `ros_controller.py`
                       |
-<<<<<<< HEAD
                (TCPROS/UDPROS)
-=======
-               (TCPROS/UDPROS) 
->>>>>>> 39b55d30
                       |      
                `ros_python.py`
                       |
@@ -1693,8 +1660,4 @@
 `@Olivier Michel` Sounds great! This may be a silly question, but is Webots R2021a passing on Ros2 foxy? I have ros2, moveit2, working with the universal packages in webots R2019b. Are the ros2\_universal\_robot packages the same in R2021a?
 
 ##### Olivier Michel [Cyberbotics] 12/08/2020 06:46:09
-<<<<<<< HEAD
-Yes, exactly the same.
-=======
-Yes, exactly the same.
->>>>>>> 39b55d30
+Yes, exactly the same.