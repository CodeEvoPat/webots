## Environments

This section shows some of the possible environments and objects available in Webots inside composed scenes.
Webots objects are modular and parametrizable, so other environments can be created simply, starting from these examples.
The world files for these examples are located in the "[WEBOTS\_HOME/projects/sample/environments/](https://github.com/omichel/webots/tree/master/projects/samples/environments/)" directory.

Outdoor and urban environments located in the "[WEBOTS\_HOME/projects/vehicles/worlds](https://github.com/omichel/webots/tree/master/projects/vehicles/worlds)" and are not shown here.

In this directory, you will find the following world files:

### [apartment.wbt](https://github.com/omichel/webots/tree/master/projects/samples/environments/indoor/worlds/apartment.wbt)

**Keywords**: Apartment, domestic environment, furniture

%figure "Screenshots of the apartment environment."

|     |     |
|:---:|:---:|
| ![apartment_a.png](images/samples/apartment_a.thumbnail.jpg) | ![apartment_b.png](images/samples/apartment_b.thumbnail.jpg) |
| ![apartment_c.png](images/samples/apartment_c.thumbnail.jpg) | ![apartment_d.png](images/samples/apartment_d.thumbnail.jpg) |

%end

This example shows a possible layout for some of the domestic objects included in Webots.
These objects are Webots PROTO nodes, and can be easily moved and resized to create other apartment layouts.
The kitchen and doors are interactive.
This means that a robot could open a drawer, leave an object inside it, and close it.
Light objects such as the books on the shelf or the fruits in the basket can be grabbed by a robot.
An e-puck robot patrols on the table and an iRobot Create robot cleans the ground.

### [factory.wbt](https://github.com/omichel/webots/tree/master/projects/samples/environments/factory/worlds/factory.wbt)

**Keywords**: Factory, workbench, tools, industrial pipes, industrial stairs

%figure "Screenshots of the factory environment."

|     |     |
|:---:|:---:|
| ![factory_a.png](images/samples/factory_a.thumbnail.jpg) | ![factory_b.png](images/samples/factory_b.thumbnail.jpg) |

%end

This example shows a possible layout for some of the industrial objects included in Webots.
These objects are Webots PROTO nodes, and can be easily moved and resized to create other factory layouts.
The tools and valves are interactive.
This means that a robot could grab a hammer, or turn a valve handle.

<<<<<<< HEAD
=======
### [hall.wbt](https://github.com/omichel/webots/tree/master/projects/samples/environments/factory/worlds/hall.wbt)

**Keywords**: hall, workbench, tools, industrial pipes, industrial stairs

%figure "Screenshots of the hall environment."

|     |     |
|:---:|:---:|
| ![hall_a.png](images/samples/hall_a.thumbnail.jpg) | ![hall_b.png](images/samples/hall_b.thumbnail.jpg) |
| ![hall_c.png](images/samples/hall_c.thumbnail.jpg) | ![hall_d.png](images/samples/hall_d.thumbnail.jpg) |

%end

This example uses some of the industrial objects included in Webots to create a factory hall.
These objects are Webots PROTO nodes, and can be easily moved and resized to create other configurations.
The tools, valves and doors are interactive.
This means that a robot could grab a hammer, turn a valve handle, climb the stairs or open a door.

>>>>>>> 7fb25376
### [kitchen.wbt](https://github.com/omichel/webots/tree/master/projects/samples/environments/indoor/worlds/kitchen.wbt)

**Keywords**: kitchen, utensil

![kitchen.png](images/samples/kitchen.thumbnail.jpg) This example shows a kitchen created by using some of the domestic objects included in Webots.
These objects are Webots PROTO nodes, and can be easily moved and resized to create other kitchen layouts.
A robot can interact with the kitchen utensils, the glasses, the bottles, the plates, the pans or the food.
The shelves doors and drawers are also interactive.<|MERGE_RESOLUTION|>--- conflicted
+++ resolved
@@ -45,8 +45,6 @@
 The tools and valves are interactive.
 This means that a robot could grab a hammer, or turn a valve handle.
 
-<<<<<<< HEAD
-=======
 ### [hall.wbt](https://github.com/omichel/webots/tree/master/projects/samples/environments/factory/worlds/hall.wbt)
 
 **Keywords**: hall, workbench, tools, industrial pipes, industrial stairs
@@ -65,7 +63,6 @@
 The tools, valves and doors are interactive.
 This means that a robot could grab a hammer, turn a valve handle, climb the stairs or open a door.
 
->>>>>>> 7fb25376
 ### [kitchen.wbt](https://github.com/omichel/webots/tree/master/projects/samples/environments/indoor/worlds/kitchen.wbt)
 
 **Keywords**: kitchen, utensil
