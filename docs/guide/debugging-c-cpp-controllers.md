## Debugging C/C++ Controllers

### Controller Processes

In the Webots environment, the Webots application and each robot C/C++ controller are executed in distinct operating system processes.
<<<<<<< HEAD
For example, when the "soccer.wbt" world is executed, there is a total of eight processes in memory; one for Webots, six for the six player robots, and one for the supervisor.
To debug a C/C++ controller with Microsoft Visual Studio, please see [here](using-your-ide.md#visual-studio).
=======
For example, when the "soccer.wbt" world is executed, there is a total of eight processes in memory; one for Webots, six for the six player robots, and one for the supervisor robot.
To debug a C/C++ controller with Microsoft Visual Studio, please see [here](using-visual-studio-with-webots.md).
>>>>>>> 3dabb93d

When a controller process performs an illegal instruction, it is terminated by the operating system while the Webots process and the other controller processes remain active.
Although Webots is still active, the simulation blocks because it waits for data from the terminated controller.
So if you come across a situation where your simulation stops unexpectedly, but the Webots GUI is still responsive, this usually indicates the crash of a controller.
This can easily be confirmed by listing the active processes at this moment: For example on Linux, type:

```sh
$ ps -e
...
12751 pts/1    00:00:16 webots
13294 pts/1    00:00:00 soccer_player
13296 pts/1    00:00:00 soccer_player
13297 pts/1    00:00:00 soccer_player
13298 pts/1    00:00:00 soccer_player
13299 pts/1    00:00:00 soccer_player
13300 pts/1    00:00:00 soccer_player
13301 pts/1    00:00:00 soccer_supervisor <defunct>
...
```

On macOS, use rather `ps -x` and on Windows use the *Task Manager* for this.
If one of your robot controllers is missing in the list (or appearing as *<defunct>*) this confirms that it has crashed and therefore blocked the simulation.
In this example the "soccer\_supervisor" has crashed.
Note that the crash of a controller is almost certainly caused by an error in the controller code, because an error in Webots would have caused Webots to crash.
Fortunately, the GNU debugger (`gdb`) can usually help finding the reason of the crash.
The following example assumes that there is a problem with the "soccer\_supervisor" controller and indicates how to proceed with the debugging.

### Using the GNU Debugger with a Controller

On Windows GDB can be installed for example from the MSYS2 environment with the `mingw-w64-x86_64-gdb` package as indicated in the [optional dependencies](https://github.com/cyberbotics/webots/wiki/Windows-Optional-Dependencies) of the [Windows installation instructions](https://github.com/cyberbotics/webots/wiki/Windows-installation).

The first step is to recompile the controller code with the *-g* flag, in order to add debugging information to the executable file.
This can be achieved by adding this line to the controller's Makefile:

```makefile
CFLAGS = -g
```

Then, you must recompile the controller, either by using the `Clean` and `Build` buttons of the Webots text editor or directly in a terminal:

```sh
$ make clean
$ make
...
```

Note that, the *-g* flag should now appear in the compilation line.
Once you have recompiled the controller, you will need to change controller of the [Robot](../reference/robot.md) node to be [extern](running-extern-robot-controllers.md).
This can be done from the scene tree:
Hit the `Pause` and `Reset` buttons, set the `controller` field of the Robot node to `<extern>` and save the world file.
From a terminal, go to the folder containing your controller program and start it with `gdb`:

```sh
$ gdb my_controller
```

In `gdb`, type for example:

```sh
(gdb) break my_controller.c:50
(gdb) run
```

Then, run the Webots simulation, using the `Run` button (you may also use the `Step`, `Real-Time` or `Fast` button).
Your controller program will start controlling the extern robot in Webots.
Once the break point is reached, you will be able to query variables, setup new break points, etc.

Then, the `cont` command will instruct the debugger to resume the execution of the process.
You may also use the `step` function to proceed step-by-step.

The controller's execution can be interrupted at any time (Ctrl-C), in order to query variables, set up break points, etc.
When a crash occurs, `gdb` prints a diagnostic message similar to this:

```
Program received signal SIGSEGV, Segmentation fault.
[Switching to Thread -1208314144 (LWP 16448)]
0x00cd6dd5 in _IO_str_overflow_internal () from /lib/tls/libc.so.6
```

This indicates the location of the problem.
You can examine the call stack more precisely by using the `where` command of `gdb`.
For example type:

```sh
(gdb) where
#0 0x00cd6dd5 in _IO_str_overflow_internal() from /lib/tls/libc.so.6
#1 0x00cd596f in _IO_default_xsputn_internal() from /lib/tls/libc.so.6
#2 0x00cca9c1 in _IO_padn_internal() from /lib/tls/libc.so.6
#3 0x00cb17ea in vfprintf() from /lib/tls/libc.so.6
#4 0x00ccb9cb in vsprintf() from /lib/tls/libc.so.6
#5 0x00cb8d4b in sprintf() from /lib/tls/libc.so.6
#6 0x08048972 in run(duration=0) at soccer_supervisor.c:106
#7 0x08048b0a in main() at soccer_supervisor.c:140
```

By examining carefully the call stack you can locate the source of the error.
In this example we will assume that the `sprintf` function is OK, because it is in a system library.
Therefore it seems that the problem is caused by an illegal use of the `sprintf` function in the `run` function.
The line 106 of the source file "soccer\_supervisor.c" must be examined closely.
While the controller is still in memory you can query the values of some variables in order to understand what happened.
For example, you can use the `frame` and `print` commands:

```sh
(gdb) frame 6
#6  0x08048953 in run (duration=0) at soccer_supervisor.c:106
106         sprintf(time_string, "%02d:%02d", (int) (time / 60),
 (int) time % 60);
(gdb) print time_string
$1 = 0x0
```

The `frame` command instructs the debugger to select the specified stack frame, and the `print` command prints the current value of an expression.
In this simple example we clearly see that the problem is caused by a NULL (0x0) *time\_string* argument passed to the `sprintf` function.
The next steps are to: fix the problem, recompile the controller and reload the world to give it another try.
Once it works correctly you can remove the *-g* flag from the Makefile.<|MERGE_RESOLUTION|>--- conflicted
+++ resolved
@@ -3,13 +3,8 @@
 ### Controller Processes
 
 In the Webots environment, the Webots application and each robot C/C++ controller are executed in distinct operating system processes.
-<<<<<<< HEAD
-For example, when the "soccer.wbt" world is executed, there is a total of eight processes in memory; one for Webots, six for the six player robots, and one for the supervisor.
+For example, when the "soccer.wbt" world is executed, there is a total of eight processes in memory; one for Webots, six for the six player robots, and one for the supervisor robot.
 To debug a C/C++ controller with Microsoft Visual Studio, please see [here](using-your-ide.md#visual-studio).
-=======
-For example, when the "soccer.wbt" world is executed, there is a total of eight processes in memory; one for Webots, six for the six player robots, and one for the supervisor robot.
-To debug a C/C++ controller with Microsoft Visual Studio, please see [here](using-visual-studio-with-webots.md).
->>>>>>> 3dabb93d
 
 When a controller process performs an illegal instruction, it is terminated by the operating system while the Webots process and the other controller processes remain active.
 Although Webots is still active, the simulation blocks because it waits for data from the terminated controller.
